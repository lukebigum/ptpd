/*-
 * Copyright (c) 2009-2011 George V. Neville-Neil, Steven Kreuzer, 
<<<<<<< HEAD
 *                         Martin Burnicki
=======
 *                         Martin Burnicki, Gael Mace, Alexandre Van Kempen
>>>>>>> c28b76e7
 * Copyright (c) 2005-2008 Kendall Correll, Aidan Williams
 *
 * All Rights Reserved
 * 
 * Redistribution and use in source and binary forms, with or without
 * modification, are permitted provided that the following conditions are
 * met:
 * 1. Redistributions of source code must retain the above copyright notice,
 *    this list of conditions and the following disclaimer.
 * 2. Redistributions in binary form must reproduce the above copyright
 *    notice, this list of conditions and the following disclaimer in the
 *    documentation and/or other materials provided with the distribution.
 * 
 * THIS SOFTWARE IS PROVIDED BY THE AUTHORS ``AS IS'' AND ANY EXPRESS OR
 * IMPLIED WARRANTIES, INCLUDING, BUT NOT LIMITED TO, THE IMPLIED
 * WARRANTIES OF MERCHANTABILITY AND FITNESS FOR A PARTICULAR PURPOSE ARE
 * DISCLAIMED. IN NO EVENT SHALL THE AUTHORS OR CONTRIBUTORS BE LIABLE
 * FOR ANY DIRECT, INDIRECT, INCIDENTAL, SPECIAL, EXEMPLARY, OR
 * CONSEQUENTIAL DAMAGES (INCLUDING, BUT NOT LIMITED TO, PROCUREMENT OF
 * SUBSTITUTE GOODS OR SERVICES; LOSS OF USE, DATA, OR PROFITS; OR
 * BUSINESS INTERRUPTION) HOWEVER CAUSED AND ON ANY THEORY OF LIABILITY,
 * WHETHER IN CONTRACT, STRICT LIABILITY, OR TORT (INCLUDING NEGLIGENCE
 * OR OTHERWISE) ARISING IN ANY WAY OUT OF THE USE OF THIS SOFTWARE, EVEN
 * IF ADVISED OF THE POSSIBILITY OF SUCH DAMAGE.
 */

/**
 * @file   arith.c
 * @date   Tue Jul 20 16:12:51 2010
 * 
 * @brief  Time format conversion routines and additional math functions.
 * 
 * 
 */

#include "ptpd.h"

<<<<<<< HEAD
/* from annex C of the spec */
UInteger32 
crc_algorithm(Octet * buf, Integer16 length)
{
	Integer16 i;
	UInteger8 data;
	UInteger32 polynomial = 0xedb88320, crc = 0xffffffff;

	while (length-- > 0) {
		data = *(UInteger8 *) (buf++);

		for (i = 0; i < 8; i++) {
			if ((crc ^ data) & 1) {
				crc = (crc >> 1);
				crc ^= polynomial;
			} else {
				crc = (crc >> 1);
			}
			data >>= 1;
		}
	}

	return crc ^ 0xffffffff;
}

UInteger32 
sum(Octet * buf, Integer16 length)
{
	UInteger32 sum = 0;

	while (length-- > 0)
		sum += *(UInteger8 *) (buf++);

	return sum;
}

void 
fromInternalTime(TimeInternal * internal, TimeRepresentation * external, Boolean halfEpoch)
{
	external->seconds = labs(internal->seconds) + halfEpoch * INT_MAX;

	if (internal->seconds < 0 || internal->nanoseconds < 0) {
		external->nanoseconds = labs(internal->nanoseconds) | ~INT_MAX;
	} else {
		external->nanoseconds = labs(internal->nanoseconds);
	}

	DBGV("fromInternalTime: %10ds %11dns -> %10us %11dns\n",
	    internal->seconds, internal->nanoseconds,
	    external->seconds, external->nanoseconds);
}

void 
toInternalTime(TimeInternal * internal, TimeRepresentation * external, Boolean * halfEpoch)
{
	*halfEpoch = external->seconds / INT_MAX;

	if (external->nanoseconds & ~INT_MAX) {
		internal->seconds = -(external->seconds % INT_MAX);
		internal->nanoseconds = -(external->nanoseconds & INT_MAX);
	} else {
		internal->seconds = external->seconds % INT_MAX;
		internal->nanoseconds = external->nanoseconds;
	}

	DBGV("toInternalTime: %10ds %11dns <- %10us %11dns\n",
	    internal->seconds, internal->nanoseconds,
	    external->seconds, external->nanoseconds);
}

=======

void 
integer64_to_internalTime(Integer64 bigint, TimeInternal * internal)
{
	int sign;
	int64_t scaledNanoseconds;

	scaledNanoseconds = bigint.msb;
	scaledNanoseconds <<=32;
	scaledNanoseconds += bigint.lsb;
	
	/*determine sign of result big integer number*/

	if (scaledNanoseconds < 0)
	{
		scaledNanoseconds = -scaledNanoseconds;
		sign = -1;
	}
	else
	{
		sign = 1;
	}

	/*fractional nanoseconds are excluded (see 5.3.2)*/
	scaledNanoseconds >>= 16;
	internal->seconds = sign * (scaledNanoseconds / 1000000000);
	internal->nanoseconds = sign * (scaledNanoseconds % 1000000000);
}


void 
fromInternalTime(TimeInternal * internal, Timestamp * external)
{

	/*
	 * fromInternalTime is only used to convert time given by the system
	 * to a timestamp As a consequence, no negative value can normally
	 * be found in (internal)
	 * 
	 * Note that offsets are also represented with TimeInternal structure,
	 * and can be negative, but offset are never convert into Timestamp
	 * so there is no problem here.
	 */

	if ((internal->seconds & ~INT_MAX) || 
	    (internal->nanoseconds & ~INT_MAX)) {
		DBG("Negative value canno't be converted into timestamp \n");
		return;
	} else {
		external->secondsField.lsb = internal->seconds;
		external->nanosecondsField = internal->nanoseconds;
		external->secondsField.msb = 0;
	}

}

void 
toInternalTime(TimeInternal * internal, Timestamp * external)
{

	/* Program will not run after 2038... */
	if (external->secondsField.lsb < INT_MAX) {
		internal->seconds = external->secondsField.lsb;
		internal->nanoseconds = external->nanosecondsField;
	} else {
		DBG("Clock servo canno't be executed : "
		    "seconds field is higher than signed integer (32bits) \n");
		return;
	}
}

void 
ts_to_InternalTime(struct timespec *a,  TimeInternal * b)
{

	b->seconds = a->tv_sec;
	b->nanoseconds = a->tv_nsec;
}

void 
tv_to_InternalTime(struct timeval *a,  TimeInternal * b)
{

	b->seconds = a->tv_sec;
	b->nanoseconds = a->tv_usec * 1000;
}


>>>>>>> c28b76e7
void 
normalizeTime(TimeInternal * r)
{
	r->seconds += r->nanoseconds / 1000000000;
	r->nanoseconds -= r->nanoseconds / 1000000000 * 1000000000;

	if (r->seconds > 0 && r->nanoseconds < 0) {
		r->seconds -= 1;
		r->nanoseconds += 1000000000;
	} else if (r->seconds < 0 && r->nanoseconds > 0) {
		r->seconds += 1;
		r->nanoseconds -= 1000000000;
	}
}

void 
<<<<<<< HEAD
addTime(TimeInternal * r, TimeInternal * x, TimeInternal * y)
=======
addTime(TimeInternal * r, const TimeInternal * x, const TimeInternal * y)
>>>>>>> c28b76e7
{
	r->seconds = x->seconds + y->seconds;
	r->nanoseconds = x->nanoseconds + y->nanoseconds;

	normalizeTime(r);
}

void 
<<<<<<< HEAD
subTime(TimeInternal * r, TimeInternal * x, TimeInternal * y)
=======
subTime(TimeInternal * r, const TimeInternal * x, const TimeInternal * y)
>>>>>>> c28b76e7
{
	r->seconds = x->seconds - y->seconds;
	r->nanoseconds = x->nanoseconds - y->nanoseconds;

	normalizeTime(r);
}

/// Divide an internal time value
///
/// @param r the time to convert
/// @param divisor 
///
<<<<<<< HEAD
=======

#if 0
/* TODO: this function could be simplified, as currently it is only called to halve the time */
>>>>>>> c28b76e7
void
divTime(TimeInternal *r, int divisor)
{

	uint64_t nanoseconds;

	if (divisor <= 0)
		return;

	nanoseconds = ((uint64_t)r->seconds * 1000000000) + r->nanoseconds;
	nanoseconds /= divisor;

<<<<<<< HEAD
	r->seconds = nanoseconds / 1000000000;
	r->nanoseconds = nanoseconds % 1000000000;

}
=======
	r->seconds = 0;
	r->nanoseconds = nanoseconds;
	normalizeTime(r);
} 
#endif

void div2Time(TimeInternal *r)
{
    r->nanoseconds += r->seconds % 2 * 1000000000;
    r->seconds /= 2;
    r->nanoseconds /= 2;
	
    normalizeTime(r);
}



/* clear an internal time value */
void clearTime(TimeInternal *time)
{
	time->seconds     = 0;
	time->nanoseconds = 0;
}


/* sets a time value to a certain nanoseconds */
void nano_to_Time(TimeInternal *time, int nano)
{
	time->seconds     = 0;
	time->nanoseconds = nano;
	normalizeTime(time);
}

/* greater than operation */
int gtTime(TimeInternal *x, TimeInternal *y)
{
	TimeInternal r;

	subTime(&r, x, y);
	return !isTimeInternalNegative(&r);
}

/* remove sign from variable */
void absTime(TimeInternal *time)
{
	time->seconds       = abs(time->seconds);
	time->nanoseconds   = abs(time->nanoseconds);
}


/* if 2 time values are close enough for X nanoseconds */
int is_Time_close(TimeInternal *x, TimeInternal *y, int nanos)
{
	TimeInternal r1;
	TimeInternal r2;

	// first, subtract the 2 values. then call abs(), then call gtTime for requested the number of nanoseconds
	subTime(&r1, x, y);
	absTime(&r1);

	nano_to_Time(&r2, nanos);
	
	return !gtTime(&r1, &r2);
}



int check_timestamp_is_fresh2(TimeInternal * timeA, TimeInternal * timeB)
{
	int ret;

	ret = is_Time_close(timeA, timeB, 1000000);		// maximum 1 millisecond offset
	DBG2("check_timestamp_is_fresh: %d\n ", ret);
	return ret;
}


int check_timestamp_is_fresh(TimeInternal * timeA)
{
	TimeInternal timeB;
	getTime(&timeB);

	return check_timestamp_is_fresh2(timeA, &timeB);
}


int
isTimeInternalNegative(const TimeInternal * p)
{
	return (p->seconds < 0) || (p->nanoseconds < 0);
}


>>>>>>> c28b76e7
<|MERGE_RESOLUTION|>--- conflicted
+++ resolved
@@ -1,10 +1,6 @@
 /*-
  * Copyright (c) 2009-2011 George V. Neville-Neil, Steven Kreuzer, 
-<<<<<<< HEAD
- *                         Martin Burnicki
-=======
  *                         Martin Burnicki, Gael Mace, Alexandre Van Kempen
->>>>>>> c28b76e7
  * Copyright (c) 2005-2008 Kendall Correll, Aidan Williams
  *
  * All Rights Reserved
@@ -42,78 +38,6 @@
 
 #include "ptpd.h"
 
-<<<<<<< HEAD
-/* from annex C of the spec */
-UInteger32 
-crc_algorithm(Octet * buf, Integer16 length)
-{
-	Integer16 i;
-	UInteger8 data;
-	UInteger32 polynomial = 0xedb88320, crc = 0xffffffff;
-
-	while (length-- > 0) {
-		data = *(UInteger8 *) (buf++);
-
-		for (i = 0; i < 8; i++) {
-			if ((crc ^ data) & 1) {
-				crc = (crc >> 1);
-				crc ^= polynomial;
-			} else {
-				crc = (crc >> 1);
-			}
-			data >>= 1;
-		}
-	}
-
-	return crc ^ 0xffffffff;
-}
-
-UInteger32 
-sum(Octet * buf, Integer16 length)
-{
-	UInteger32 sum = 0;
-
-	while (length-- > 0)
-		sum += *(UInteger8 *) (buf++);
-
-	return sum;
-}
-
-void 
-fromInternalTime(TimeInternal * internal, TimeRepresentation * external, Boolean halfEpoch)
-{
-	external->seconds = labs(internal->seconds) + halfEpoch * INT_MAX;
-
-	if (internal->seconds < 0 || internal->nanoseconds < 0) {
-		external->nanoseconds = labs(internal->nanoseconds) | ~INT_MAX;
-	} else {
-		external->nanoseconds = labs(internal->nanoseconds);
-	}
-
-	DBGV("fromInternalTime: %10ds %11dns -> %10us %11dns\n",
-	    internal->seconds, internal->nanoseconds,
-	    external->seconds, external->nanoseconds);
-}
-
-void 
-toInternalTime(TimeInternal * internal, TimeRepresentation * external, Boolean * halfEpoch)
-{
-	*halfEpoch = external->seconds / INT_MAX;
-
-	if (external->nanoseconds & ~INT_MAX) {
-		internal->seconds = -(external->seconds % INT_MAX);
-		internal->nanoseconds = -(external->nanoseconds & INT_MAX);
-	} else {
-		internal->seconds = external->seconds % INT_MAX;
-		internal->nanoseconds = external->nanoseconds;
-	}
-
-	DBGV("toInternalTime: %10ds %11dns <- %10us %11dns\n",
-	    internal->seconds, internal->nanoseconds,
-	    external->seconds, external->nanoseconds);
-}
-
-=======
 
 void 
 integer64_to_internalTime(Integer64 bigint, TimeInternal * internal)
@@ -202,7 +126,6 @@
 }
 
 
->>>>>>> c28b76e7
 void 
 normalizeTime(TimeInternal * r)
 {
@@ -219,11 +142,7 @@
 }
 
 void 
-<<<<<<< HEAD
-addTime(TimeInternal * r, TimeInternal * x, TimeInternal * y)
-=======
 addTime(TimeInternal * r, const TimeInternal * x, const TimeInternal * y)
->>>>>>> c28b76e7
 {
 	r->seconds = x->seconds + y->seconds;
 	r->nanoseconds = x->nanoseconds + y->nanoseconds;
@@ -232,11 +151,7 @@
 }
 
 void 
-<<<<<<< HEAD
-subTime(TimeInternal * r, TimeInternal * x, TimeInternal * y)
-=======
 subTime(TimeInternal * r, const TimeInternal * x, const TimeInternal * y)
->>>>>>> c28b76e7
 {
 	r->seconds = x->seconds - y->seconds;
 	r->nanoseconds = x->nanoseconds - y->nanoseconds;
@@ -249,12 +164,9 @@
 /// @param r the time to convert
 /// @param divisor 
 ///
-<<<<<<< HEAD
-=======
 
 #if 0
 /* TODO: this function could be simplified, as currently it is only called to halve the time */
->>>>>>> c28b76e7
 void
 divTime(TimeInternal *r, int divisor)
 {
@@ -267,12 +179,6 @@
 	nanoseconds = ((uint64_t)r->seconds * 1000000000) + r->nanoseconds;
 	nanoseconds /= divisor;
 
-<<<<<<< HEAD
-	r->seconds = nanoseconds / 1000000000;
-	r->nanoseconds = nanoseconds % 1000000000;
-
-}
-=======
 	r->seconds = 0;
 	r->nanoseconds = nanoseconds;
 	normalizeTime(r);
@@ -366,4 +272,3 @@
 }
 
 
->>>>>>> c28b76e7
