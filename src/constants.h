--- conflicted
+++ resolved
@@ -1,13 +1,3 @@
-<<<<<<< HEAD
-/**
- * @file   constants.h
- * @date   Wed Jun 23 10:02:39 2010
- * 
- * @brief  All of the defined constants for the daemon.
- * 
- * 
- */
-=======
 #ifndef CONSTANTS_H_
 #define CONSTANTS_H_
 
@@ -21,76 +11,9 @@
 
  #define MANUFACTURER_ID \
   "MaceG VanKempen;2.0.0\0\0\0\0\0\0\0\0\0\0\0\0\0\0\0\0\0\0\0\0\0\0\0\0\0\0\0\0\0\0\0\0\0\0\0"
->>>>>>> c28b76e7
 
 
 /* implementation specific constants */
-<<<<<<< HEAD
-#define MANUFACTURER_ID \
-  "PTPD;1.2\0\0\0\0\0\0\0\0\0\0\0\0\0\0\0\0\0\0\0\0\0\0\0\0\0\0\0\0\0\0\0\0\0\0\0\0\0\0"
-
-#define DEFAULT_SYNC_INTERVAL        1
-#define DEFAULT_UTC_OFFSET           0
-#define DEFAULT_CLOCK_VARIANCE       (-4000)
-#define DEFAULT_CLOCK_STRATUM        4
-#define DEFAULT_INBOUND_LATENCY      0	/* in nsec */
-#define DEFAULT_OUTBOUND_LATENCY     0	/* in nsec */
-#define DEFAULT_NO_RESET_CLOCK       FALSE
-#define DEFAULT_AP                   10
-#define DEFAULT_AI                   1000
-#define DEFAULT_DELAY_S              6
-#define DEFAULT_MAX_FOREIGN_RECORDS  5
-
-/* features, only change to refelect changes in implementation */
-#define CLOCK_FOLLOWUP    TRUE
-#define INITIALIZABLE     TRUE
-#define BURST_ENABLED     FALSE
-#define EXTERNAL_TIMING   FALSE
-#define BOUNDARY_CLOCK    FALSE
-#define NUMBER_PORTS      1
-#define VERSION_PTP       1
-#define VERSION_NETWORK   1
-
-/* spec defined constants  */
-#define DEFAULT_PTP_DOMAIN_NAME      "_DFLT\0\0\0\0\0\0\0\0\0\0\0"
-#define ALTERNATE_PTP_DOMAIN1_NAME   "_ALT1\0\0\0\0\0\0\0\0\0\0\0"
-#define ALTERNATE_PTP_DOMAIN2_NAME   "_ALT2\0\0\0\0\0\0\0\0\0\0\0"
-#define ALTERNATE_PTP_DOMAIN3_NAME   "_ALT3\0\0\0\0\0\0\0\0\0\0\0"
-
-#define IDENTIFIER_ATOM   "ATOM"
-#define IDENTIFIER_GPS    "GPS\0"
-#define IDENTIFIER_NTP    "NTP\0"
-#define IDENTIFIER_HAND   "HAND"
-#define IDENTIFIER_INIT   "INIT"
-#define IDENTIFIER_DFLT   "DFLT"
-
-/* ptp constants */
-#define PTP_UUID_LENGTH                     6
-#define PTP_CODE_STRING_LENGTH              4
-#define PTP_SUBDOMAIN_NAME_LENGTH           16
-#define PTP_MAX_MANAGEMENT_PAYLOAD_SIZE     90
-/* no support for intervals less than one */
-#define PTP_SYNC_INTERVAL_TIMEOUT(x)        (1<<((x)<0?1:(x)))
-#define PTP_SYNC_RECEIPT_TIMEOUT(x)         (10*(1<<((x)<0?0:(x))))
-#define PTP_DELAY_REQ_INTERVAL              30
-#define PTP_FOREIGN_MASTER_THRESHOLD        2
-#define PTP_FOREIGN_MASTER_TIME_WINDOW(x)   (4*(1<<((x)<0?0:(x))))
-#define PTP_RANDOMIZING_SLOTS               18
-#define PTP_LOG_VARIANCE_THRESHOLD          256
-#define PTP_LOG_VARIANCE_HYSTERESIS         128
-/* used in spec but not named */
-#define MANUFACTURER_ID_LENGTH              48
-
-/* ptp data enums */
-enum {
-	PTP_CLOSED = 0, PTP_ETHER, PTP_FFBUS = 4,
-	PTP_PROFIBUS, PTP_LON, PTP_DNET,
-	PTP_SDS, PTP_CONTROLNET, PTP_CANOPEN,
-	PTP_IEEE1394 = 243, PTP_IEEE802_11A, PTP_IEEE_WIRELESS,
-	PTP_INFINIBAND, PTP_BLUETOOTH, PTP_IEEE802_15_1,
-	PTP_IEEE1451_2, PTP_IEEE1451_5, PTP_USB,
-	PTP_ISA, PTP_PCI, PTP_VXI, PTP_DEFAULT
-=======
 #define DEFAULT_INBOUND_LATENCY      	0       /* in nsec */
 #define DEFAULT_OUTBOUND_LATENCY     	0       /* in nsec */
 #define DEFAULT_NO_RESET_CLOCK       	FALSE
@@ -204,7 +127,6 @@
  * \brief PTP State (Table 8 in the spec)*/
 enum {
 	INITIALIZING=1, FAULTY,DISABLED,LISTENING,PRE_MASTER,MASTER,PASSIVE,UNCALIBRATED,SLAVE
->>>>>>> c28b76e7
 };
 
 /**
@@ -233,51 +155,15 @@
  * \brief PTP states
  */
 enum {
-	PTP_INITIALIZING = 0, PTP_FAULTY, PTP_DISABLED,
-	PTP_LISTENING, PTP_PRE_MASTER, PTP_MASTER,
-	PTP_PASSIVE, PTP_UNCALIBRATED, PTP_SLAVE
+  PTP_INITIALIZING=0,  PTP_FAULTY,  PTP_DISABLED,
+  PTP_LISTENING,  PTP_PRE_MASTER,  PTP_MASTER,
+  PTP_PASSIVE,  PTP_UNCALIBRATED,  PTP_SLAVE
 };
 
 /**
  * \brief PTP Messages
  */
 enum {
-<<<<<<< HEAD
-	PTP_SYNC_MESSAGE = 0, PTP_DELAY_REQ_MESSAGE, PTP_FOLLOWUP_MESSAGE,
-	PTP_DELAY_RESP_MESSAGE, PTP_MANAGEMENT_MESSAGE,
-	PTP_SYNC_MESSAGE_BURST, PTP_DELAY_REQ_MESSAGE_BURST
-};
-
-enum {
-	PTP_LI_61 = 0, PTP_LI_59, PTP_BOUNDARY_CLOCK,
-	PTP_ASSIST, PTP_EXT_SYNC, PARENT_STATS, PTP_SYNC_BURST
-};
-
-enum {
-	PTP_MM_NULL = 0, PTP_MM_OBTAIN_IDENTITY, PTP_MM_CLOCK_IDENTITY,
-	PTP_MM_INITIALIZE_CLOCK, PTP_MM_SET_SUBDOMAIN,
-	PTP_MM_CLEAR_DESIGNATED_PREFERRED_MASTER,
-	PTP_MM_SET_DESIGNATED_PREFERRED_MASTER,
-	PTP_MM_GET_DEFAULT_DATA_SET, PTP_MM_DEFAULT_DATA_SET,
-	PTP_MM_UPDATE_DEFAULT_DATA_SET, PTP_MM_GET_CURRENT_DATA_SET,
-	PTP_MM_CURRENT_DATA_SET, PTP_MM_GET_PARENT_DATA_SET,
-	PTP_MM_PARENT_DATA_SET, PTP_MM_GET_PORT_DATA_SET,
-	PTP_MM_PORT_DATA_SET, PTP_MM_GET_GLOBAL_TIME_DATA_SET,
-	PTP_MM_GLOBAL_TIME_DATA_SET, PTP_MM_UPDATE_GLOBAL_TIME_PROPERTIES,
-	PTP_MM_GOTO_FAULTY_STATE, PTP_MM_GET_FOREIGN_DATA_SET,
-	PTP_MM_FOREIGN_DATA_SET, PTP_MM_SET_SYNC_INTERVAL,
-	PTP_MM_DISABLE_PORT, PTP_MM_ENABLE_PORT,
-	PTP_MM_DISABLE_BURST, PTP_MM_ENABLE_BURST, PTP_MM_SET_TIME
-};
-
-/* enum used by this implementation */
-enum {
-	SYNC_RECEIPT_TIMER = 0, SYNC_INTERVAL_TIMER, QUALIFICATION_TIMER,
-	TIMER_ARRAY_SIZE		/* these two are non-spec */
-};
-
-#endif
-=======
 	SYNC=0x0,
 	DELAY_REQ,
 	PDELAY_REQ,
@@ -318,5 +204,4 @@
 	FREQUENCY_TRACEABLE = 0x20,
 };
 
-#endif /*CONSTANTS_H_*/
->>>>>>> c28b76e7
+#endif /*CONSTANTS_H_*/