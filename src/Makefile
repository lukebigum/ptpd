--- conflicted
+++ resolved
@@ -25,14 +25,6 @@
 #######
 
 RM = rm -f
-<<<<<<< HEAD
-CFLAGS+= -Wall #-DBSD_INTERFACE_FUNCTIONS
-#CPPFLAGS = -DPTPD_DBG -DPTPD_NO_DAEMON
-
-PROG = ptpd
-SRCS = ptpd.c arith.c bmc.c probe.c protocol.c \
-	dep/msg.c dep/net.c dep/servo.c dep/startup.c dep/sys.c dep/timer.c
-=======
 
 # start with CFLAGS += ..., so additional CFLAGs can be specified e.g. on the make command line
 CFLAGS += -Wall -g
@@ -54,7 +46,6 @@
 SRCS = ptpd.c arith.c bmc.c protocol.c display.c\
 	dep/msg.c dep/net.c dep/servo.c dep/startup.c dep/sys.c dep/timer.c
 
->>>>>>> c28b76e7
 OBJS = $(SRCS:.c=.o)
 
 HDRS = ptpd.h constants.h datatypes.h \
@@ -72,29 +63,17 @@
 all: $(PROG)
 
 $(PROG): $(OBJS)
-<<<<<<< HEAD
-	$(CC) $(LDFLAGS) -o $@ $(OBJS)
-
-=======
 	$(CC) -o $@ $(OBJS) $(LDFLAGS)
 
 $(OBJS): $(HDRS)
 
->>>>>>> c28b76e7
 tags:
 	$(CSCOPE) -R -q -b
 	$(GTAGS)
 	$(DOXYGEN) Doxyfile
 
 clean:
-<<<<<<< HEAD
-	$(RM) $(PROG) $(OBJS)  make.out
-
-realclean: clean
-	$(TAGFILES)
-=======
 	$(RM) $(PROG) $(OBJS) make.out
 
 realclean:
-	$(RM) $(PROG) $(OBJS) $(TAGFILES) make.out
->>>>>>> c28b76e7
+	$(RM) $(PROG) $(OBJS) $(TAGFILES) make.out