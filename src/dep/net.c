/*-
 * Copyright (c) 2009-2011 George V. Neville-Neil, Steven Kreuzer, 
<<<<<<< HEAD
 *                         Martin Burnicki
=======
 *                         Martin Burnicki, Gael Mace, Alexandre Van Kempen,
 *                         Jan Breuer
>>>>>>> c28b76e7
 * Copyright (c) 2005-2008 Kendall Correll, Aidan Williams
 *
 * All Rights Reserved
 * 
 * Redistribution and use in source and binary forms, with or without
 * modification, are permitted provided that the following conditions are
 * met:
 * 1. Redistributions of source code must retain the above copyright notice,
 *    this list of conditions and the following disclaimer.
 * 2. Redistributions in binary form must reproduce the above copyright
 *    notice, this list of conditions and the following disclaimer in the
 *    documentation and/or other materials provided with the distribution.
 * 
 * THIS SOFTWARE IS PROVIDED BY THE AUTHORS ``AS IS'' AND ANY EXPRESS OR
 * IMPLIED WARRANTIES, INCLUDING, BUT NOT LIMITED TO, THE IMPLIED
 * WARRANTIES OF MERCHANTABILITY AND FITNESS FOR A PARTICULAR PURPOSE ARE
 * DISCLAIMED. IN NO EVENT SHALL THE AUTHORS OR CONTRIBUTORS BE LIABLE
 * FOR ANY DIRECT, INDIRECT, INCIDENTAL, SPECIAL, EXEMPLARY, OR
 * CONSEQUENTIAL DAMAGES (INCLUDING, BUT NOT LIMITED TO, PROCUREMENT OF
 * SUBSTITUTE GOODS OR SERVICES; LOSS OF USE, DATA, OR PROFITS; OR
 * BUSINESS INTERRUPTION) HOWEVER CAUSED AND ON ANY THEORY OF LIABILITY,
 * WHETHER IN CONTRACT, STRICT LIABILITY, OR TORT (INCLUDING NEGLIGENCE
 * OR OTHERWISE) ARISING IN ANY WAY OUT OF THE USE OF THIS SOFTWARE, EVEN
 * IF ADVISED OF THE POSSIBILITY OF SUCH DAMAGE.
 */

/**
 * @file   net.c
 * @date   Tue Jul 20 16:17:49 2010
<<<<<<< HEAD
 * 
 * @brief  Functions to interact with the network sockets and NIC driver.
 * 
 * 
=======
 *
 * @brief  Functions to interact with the network sockets and NIC driver.
 *
 *
>>>>>>> c28b76e7
 */

#include "../ptpd.h"

<<<<<<< HEAD
Boolean 
lookupSubdomainAddress(Octet * subdomainName, Octet * subdomainAddress)
{
	UInteger32 h;

	/* set multicast group address based on subdomainName */
	if (!memcmp(subdomainName, DEFAULT_PTP_DOMAIN_NAME, PTP_SUBDOMAIN_NAME_LENGTH))
		memcpy(subdomainAddress, DEFAULT_PTP_DOMAIN_ADDRESS, NET_ADDRESS_LENGTH);
	else if (!memcmp(subdomainName, ALTERNATE_PTP_DOMAIN1_NAME, PTP_SUBDOMAIN_NAME_LENGTH))
		memcpy(subdomainAddress, ALTERNATE_PTP_DOMAIN1_ADDRESS, NET_ADDRESS_LENGTH);
	else if (!memcmp(subdomainName, ALTERNATE_PTP_DOMAIN2_NAME, PTP_SUBDOMAIN_NAME_LENGTH))
		memcpy(subdomainAddress, ALTERNATE_PTP_DOMAIN2_ADDRESS, NET_ADDRESS_LENGTH);
	else if (!memcmp(subdomainName, ALTERNATE_PTP_DOMAIN3_NAME, PTP_SUBDOMAIN_NAME_LENGTH))
		memcpy(subdomainAddress, ALTERNATE_PTP_DOMAIN3_ADDRESS, NET_ADDRESS_LENGTH);
	else {
		h = crc_algorithm(subdomainName, PTP_SUBDOMAIN_NAME_LENGTH) % 3;
		switch (h) {
		case 0:
			memcpy(subdomainAddress, ALTERNATE_PTP_DOMAIN1_ADDRESS, NET_ADDRESS_LENGTH);
			break;
		case 1:
			memcpy(subdomainAddress, ALTERNATE_PTP_DOMAIN2_ADDRESS, NET_ADDRESS_LENGTH);
			break;
		case 2:
			memcpy(subdomainAddress, ALTERNATE_PTP_DOMAIN3_ADDRESS, NET_ADDRESS_LENGTH);
			break;
		default:
			ERROR("handle out of range for '%s'!\n", subdomainName);
			return FALSE;
		}
	}

	return TRUE;
}

UInteger8 
lookupCommunicationTechnology(UInteger8 communicationTechnology)
{
#if defined(linux)

	switch (communicationTechnology) {
		case ARPHRD_ETHER:
		case ARPHRD_EETHER:
		case ARPHRD_IEEE802:
		return PTP_ETHER;

	default:
		break;
	}

#elif defined(BSD_INTERFACE_FUNCTIONS)

#endif

	return PTP_DEFAULT;
}

=======
/* choose kernel-level nanoseconds or microseconds resolution on the client-side */
#if !defined(SO_TIMESTAMPNS) && !defined(SO_TIMESTAMP) && !defined(SO_BINTIME)
#error kernel-level timestamps not detected
#endif

/**
 * shutdown the IPv4 multicast for specific address
 *
 * @param netPath
 * @param multicastAddr
 * 
 * @return TRUE if successful
 */
static Boolean
netShutdownMulticastIPv4(NetPath * netPath, Integer32 multicastAddr)
{
	struct ip_mreq imr;

	/* Close General Multicast */
	imr.imr_multiaddr.s_addr = multicastAddr;
	imr.imr_interface.s_addr = netPath->interfaceAddr.s_addr;

	setsockopt(netPath->eventSock, IPPROTO_IP, IP_DROP_MEMBERSHIP, 
		   &imr, sizeof(struct ip_mreq));
	setsockopt(netPath->generalSock, IPPROTO_IP, IP_DROP_MEMBERSHIP, 
		   &imr, sizeof(struct ip_mreq));
	
	return TRUE;
}

/**
 * shutdown the multicast (both General and Peer)
 *
 * @param netPath 
 * 
 * @return TRUE if successful
 */
static Boolean
netShutdownMulticast(NetPath * netPath)
{
	/* Close General Multicast */
	netShutdownMulticastIPv4(netPath, netPath->multicastAddr);
	netPath->multicastAddr = 0;

	/* Close Peer Multicast */
	netShutdownMulticastIPv4(netPath, netPath->peerMulticastAddr);
	netPath->peerMulticastAddr = 0;
	
	return TRUE;
}

/* shut down the UDP stuff */
Boolean 
netShutdown(NetPath * netPath)
{
	netShutdownMulticast(netPath);

	netPath->unicastAddr = 0;

	/* Close sockets */
	if (netPath->eventSock > 0)
		close(netPath->eventSock);
	netPath->eventSock = -1;

	if (netPath->generalSock > 0)
		close(netPath->generalSock);
	netPath->generalSock = -1;

	return TRUE;
}


Boolean
chooseMcastGroup(RunTimeOpts * rtOpts, struct in_addr *netAddr)
{

	char *addrStr;

#ifdef PTP_EXPERIMENTAL
	switch(rtOpts->mcast_group_Number){
	case 0:
		addrStr = DEFAULT_PTP_DOMAIN_ADDRESS;
		break;

	case 1:
		addrStr = ALTERNATE_PTP_DOMAIN1_ADDRESS;
		break;
	case 2:
		addrStr = ALTERNATE_PTP_DOMAIN2_ADDRESS;
		break;
	case 3:
		addrStr = ALTERNATE_PTP_DOMAIN3_ADDRESS;
		break;

	default:
		ERROR("Unk group %d\n", rtOpts->mcast_group_Number);
		exit(3);
		break;
	}
#else
	addrStr = DEFAULT_PTP_DOMAIN_ADDRESS;
#endif

	if (!inet_aton(addrStr, netAddr)) {
		ERROR("failed to encode multicast address: %s\n", addrStr);
		return FALSE;
	}
	return TRUE;
}


/*Test if network layer is OK for PTP*/
UInteger8 
lookupCommunicationTechnology(UInteger8 communicationTechnology)
{
#if defined(linux)
	switch (communicationTechnology) {
	case ARPHRD_ETHER:
	case ARPHRD_EETHER:
	case ARPHRD_IEEE802:
		return PTP_ETHER;

	default:
		break;
	}
#endif  /* defined(linux) */

	return PTP_DEFAULT;
}


 /* Find the local network interface */
>>>>>>> c28b76e7
UInteger32 
findIface(Octet * ifaceName, UInteger8 * communicationTechnology,
    Octet * uuid, NetPath * netPath)
{
#if defined(linux)

	/* depends on linux specific ioctls (see 'netdevice' man page) */
	int i, flags;
	struct ifconf data;
	struct ifreq device[IFCONF_LENGTH];

	data.ifc_len = sizeof(device);
	data.ifc_req = device;

	memset(data.ifc_buf, 0, data.ifc_len);

	flags = IFF_UP | IFF_RUNNING | IFF_MULTICAST;

	/* look for an interface if none specified */
	if (ifaceName[0] != '\0') {
		i = 0;
		memcpy(device[i].ifr_name, ifaceName, IFACE_NAME_LENGTH);

		if (ioctl(netPath->eventSock, SIOCGIFHWADDR, &device[i]) < 0)
			DBGV("failed to get hardware address\n");
<<<<<<< HEAD
		else if ((*communicationTechnology = lookupCommunicationTechnology(device[i].ifr_hwaddr.sa_family)) == PTP_DEFAULT)
			DBGV("unsupported communication technology (%d)\n", *communicationTechnology);
		else
			memcpy(uuid, device[i].ifr_hwaddr.sa_data, PTP_UUID_LENGTH);
=======
		else if ((*communicationTechnology = 
			  lookupCommunicationTechnology(
				  device[i].ifr_hwaddr.sa_family)) 
			 == PTP_DEFAULT)
			DBGV("unsupported communication technology (%d)\n", 
			     *communicationTechnology);
		else
			memcpy(uuid, device[i].ifr_hwaddr.sa_data, 
			       PTP_UUID_LENGTH);
>>>>>>> c28b76e7
	} else {
		/* no iface specified */
		/* get list of network interfaces */
		if (ioctl(netPath->eventSock, SIOCGIFCONF, &data) < 0) {
			PERROR("failed query network interfaces");
			return 0;
		}
		if (data.ifc_len >= sizeof(device))
			DBG("device list may exceed allocated space\n");

		/* search through interfaces */
		for (i = 0; i < data.ifc_len / sizeof(device[0]); ++i) {
<<<<<<< HEAD
			DBGV("%d %s %s\n", i, device[i].ifr_name, inet_ntoa(((struct sockaddr_in *)&device[i].ifr_addr)->sin_addr));

			if (ioctl(netPath->eventSock, SIOCGIFFLAGS, &device[i]) < 0)
				DBGV("failed to get device flags\n");
			else if ((device[i].ifr_flags & flags) != flags)
				DBGV("does not meet requirements (%08x, %08x)\n", device[i].ifr_flags, flags);
			else if (ioctl(netPath->eventSock, SIOCGIFHWADDR, &device[i]) < 0)
				DBGV("failed to get hardware address\n");
			else if ((*communicationTechnology = lookupCommunicationTechnology(device[i].ifr_hwaddr.sa_family)) == PTP_DEFAULT)
				DBGV("unsupported communication technology (%d)\n", *communicationTechnology);
			else {
				DBGV("found interface (%s)\n", device[i].ifr_name);

				memcpy(uuid, device[i].ifr_hwaddr.sa_data, PTP_UUID_LENGTH);
				memcpy(ifaceName, device[i].ifr_name, IFACE_NAME_LENGTH);

=======
			DBGV("%d %s %s\n", i, device[i].ifr_name, 
			     inet_ntoa(((struct sockaddr_in *)
					&device[i].ifr_addr)->sin_addr));

			if (ioctl(netPath->eventSock, SIOCGIFFLAGS, 
				  &device[i]) < 0)
				DBGV("failed to get device flags\n");
			else if ((device[i].ifr_flags & flags) != flags)
				DBGV("does not meet requirements"
				     "(%08x, %08x)\n", device[i].ifr_flags, 
				     flags);
			else if (ioctl(netPath->eventSock, SIOCGIFHWADDR, 
				       &device[i]) < 0)
				DBGV("failed to get hardware address\n");
			else if ((*communicationTechnology = 
				  lookupCommunicationTechnology(
					  device[i].ifr_hwaddr.sa_family)) 
				 == PTP_DEFAULT)
				DBGV("unsupported communication technology"
				     "(%d)\n", *communicationTechnology);
			else {
				DBGV("found interface (%s)\n", 
				     device[i].ifr_name);
				memcpy(uuid, device[i].ifr_hwaddr.sa_data, 
				       PTP_UUID_LENGTH);
				memcpy(ifaceName, device[i].ifr_name, 
				       IFACE_NAME_LENGTH);
>>>>>>> c28b76e7
				break;
			}
		}
	}

	if (ifaceName[0] == '\0') {
		ERROR("failed to find a usable interface\n");
		return 0;
	}
	if (ioctl(netPath->eventSock, SIOCGIFADDR, &device[i]) < 0) {
		PERROR("failed to get ip address");
		return 0;
	}
	return ((struct sockaddr_in *)&device[i].ifr_addr)->sin_addr.s_addr;

<<<<<<< HEAD
#elif defined(BSD_INTERFACE_FUNCTIONS)
=======
#else /* usually *BSD */
>>>>>>> c28b76e7

	struct ifaddrs *if_list, *ifv4, *ifh;

	if (getifaddrs(&if_list) < 0) {
		PERROR("getifaddrs() failed");
		return FALSE;
	}
	/* find an IPv4, multicast, UP interface, right name(if supplied) */
	for (ifv4 = if_list; ifv4 != NULL; ifv4 = ifv4->ifa_next) {
		if ((ifv4->ifa_flags & IFF_UP) == 0)
			continue;
		if ((ifv4->ifa_flags & IFF_RUNNING) == 0)
			continue;
		if ((ifv4->ifa_flags & IFF_LOOPBACK))
			continue;
		if ((ifv4->ifa_flags & IFF_MULTICAST) == 0)
			continue;
<<<<<<< HEAD
		if (ifv4->ifa_addr->sa_family != AF_INET)	/* must have IPv4
								 * address */
			continue;

		if (ifaceName[0] && strncmp(ifv4->ifa_name, ifaceName, IF_NAMESIZE) != 0)
			continue;

=======
                /* must have IPv4 address */
		if (ifv4->ifa_addr->sa_family != AF_INET)
			continue;
		if (ifaceName[0] && strncmp(ifv4->ifa_name, ifaceName, 
					    IF_NAMESIZE) != 0)
			continue;
>>>>>>> c28b76e7
		break;
	}

	if (ifv4 == NULL) {
		if (ifaceName[0]) {
<<<<<<< HEAD
			ERROR("interface \"%s\" does not exist, or is not appropriate\n", ifaceName);
=======
			ERROR("interface \"%s\" does not exist,"
			      "or is not appropriate\n", ifaceName);
>>>>>>> c28b76e7
			return FALSE;
		}
		ERROR("no suitable interfaces found!");
		return FALSE;
	}
	/* find the AF_LINK info associated with the chosen interface */
	for (ifh = if_list; ifh != NULL; ifh = ifh->ifa_next) {
		if (ifh->ifa_addr->sa_family != AF_LINK)
			continue;
		if (strncmp(ifv4->ifa_name, ifh->ifa_name, IF_NAMESIZE) == 0)
			break;
	}

	if (ifh == NULL) {
<<<<<<< HEAD
		ERROR("could not get hardware address for interface \"%s\"\n", ifv4->ifa_name);
=======
		ERROR("could not get hardware address for interface \"%s\"\n", 
		      ifv4->ifa_name);
>>>>>>> c28b76e7
		return FALSE;
	}
	/* check that the interface TYPE is OK */
	if (((struct sockaddr_dl *)ifh->ifa_addr)->sdl_type != IFT_ETHER) {
		ERROR("\"%s\" is not an ethernet interface!\n", ifh->ifa_name);
		return FALSE;
	}
<<<<<<< HEAD

	DBG("==> %s %s %s\n", ifv4->ifa_name,
	    inet_ntoa(((struct sockaddr_in *)ifv4->ifa_addr)->sin_addr),
	    ether_ntoa((struct ether_addr *)
		       LLADDR((struct sockaddr_dl *)ifh->ifa_addr)));

	*communicationTechnology = PTP_ETHER;
	memcpy(ifaceName, ifh->ifa_name, IFACE_NAME_LENGTH);
	memcpy(uuid, LLADDR((struct sockaddr_dl *)ifh->ifa_addr), PTP_UUID_LENGTH);
=======
	DBG("==> %s %s %s\n", ifv4->ifa_name,
	    inet_ntoa(((struct sockaddr_in *)ifv4->ifa_addr)->sin_addr),
	    ether_ntoa((struct ether_addr *)
		       LLADDR((struct sockaddr_dl *)ifh->ifa_addr))
	    );

	*communicationTechnology = PTP_ETHER;
	memcpy(ifaceName, ifh->ifa_name, IFACE_NAME_LENGTH);
	memcpy(uuid, LLADDR((struct sockaddr_dl *)ifh->ifa_addr), 
	       PTP_UUID_LENGTH);
>>>>>>> c28b76e7

	return ((struct sockaddr_in *)ifv4->ifa_addr)->sin_addr.s_addr;

#endif
}

<<<<<<< HEAD
/* start all of the UDP stuff */
/* must specify 'subdomainName', optionally 'ifaceName', if not then pass ifaceName == "" */
/* returns other args */
/* on socket options, see the 'socket(7)' and 'ip' man pages */
Boolean 
netInit(NetPath * netPath, RunTimeOpts * rtOpts, PtpClock * ptpClock)
{
	int temp, i;
	struct in_addr interfaceAddr, netAddr;
	struct sockaddr_in addr;
	struct ip_mreq imr;
	char addrStr[NET_ADDRESS_LENGTH];
	char *s;

	DBG("netInit\n");

	/* open sockets */
	if ((netPath->eventSock = socket(PF_INET, SOCK_DGRAM, IPPROTO_UDP)) < 0
	    || (netPath->generalSock = socket(PF_INET, SOCK_DGRAM, IPPROTO_UDP)) < 0) {
		PERROR("failed to initalize sockets");
		return FALSE;
	}
	/* find a network interface */
	if (!(interfaceAddr.s_addr = findIface(rtOpts->ifaceName, &ptpClock->port_communication_technology,
	    ptpClock->port_uuid_field, netPath)))
		return FALSE;

	temp = 1;			/* allow address reuse */
	if (setsockopt(netPath->eventSock, SOL_SOCKET, SO_REUSEADDR, &temp, sizeof(int)) < 0
	    || setsockopt(netPath->generalSock, SOL_SOCKET, SO_REUSEADDR, &temp, sizeof(int)) < 0) {
		DBG("failed to set socket reuse\n");
	}
	/* bind sockets */
	/*
	 * need INADDR_ANY to allow receipt of multi-cast and uni-cast
	 * messages
	 */
	addr.sin_family = AF_INET;
	addr.sin_addr.s_addr = htonl(INADDR_ANY);
	addr.sin_port = htons(PTP_EVENT_PORT);
	if (bind(netPath->eventSock, (struct sockaddr *)&addr, sizeof(struct sockaddr_in)) < 0) {
		PERROR("failed to bind event socket");
		return FALSE;
	}
	addr.sin_port = htons(PTP_GENERAL_PORT);
	if (bind(netPath->generalSock, (struct sockaddr *)&addr, sizeof(struct sockaddr_in)) < 0) {
		PERROR("failed to bind general socket");
		return FALSE;
	}
	/* set general and port address */
	*(Integer16 *) ptpClock->event_port_address = PTP_EVENT_PORT;
	*(Integer16 *) ptpClock->general_port_address = PTP_GENERAL_PORT;

	/* send a uni-cast address if specified (useful for testing) */
	if (rtOpts->unicastAddress[0]) {
		/* Attempt a DNS lookup first. */
		struct hostent *host;
		host = gethostbyname2(rtOpts->unicastAddress, AF_INET);
                if (host != NULL) {
			if (host->h_length != 4) {
				PERROR("unicast host resolved to non ipv4"
				       "address");
				return FALSE;
			}
			netPath->unicastAddr = 
				*(uint32_t *)host->h_addr_list[0];
		} else {
			/* Maybe it's a dotted quad. */
			if (!inet_aton(rtOpts->unicastAddress, &netAddr)) {
				ERROR("failed to encode uni-cast address: %s\n",
				      rtOpts->unicastAddress);
				return FALSE;
				netPath->unicastAddr = netAddr.s_addr;
			}
		}
	} else
		netPath->unicastAddr = 0;


	/* resolve PTP subdomain */
	if (!lookupSubdomainAddress(rtOpts->subdomainName, addrStr))
		return FALSE;

	if (!inet_aton(addrStr, &netAddr)) {
		ERROR("failed to encode multi-cast address: %s\n", addrStr);
		return FALSE;
	}
	netPath->multicastAddr = netAddr.s_addr;

	s = addrStr;
	for (i = 0; i < SUBDOMAIN_ADDRESS_LENGTH; ++i) {
		ptpClock->subdomain_address[i] = strtol(s, &s, 0);

		if (!s)
			break;

		++s;
	}

	/* multicast send only on specified interface */
	imr.imr_multiaddr.s_addr = netAddr.s_addr;
	imr.imr_interface.s_addr = interfaceAddr.s_addr;
	if (setsockopt(netPath->eventSock, IPPROTO_IP, IP_MULTICAST_IF, &imr.imr_interface.s_addr, sizeof(struct in_addr)) < 0
	    || setsockopt(netPath->generalSock, IPPROTO_IP, IP_MULTICAST_IF, &imr.imr_interface.s_addr, sizeof(struct in_addr)) < 0) {
=======
/**
 * Init the multcast for specific IPv4 address
 * 
 * @param netPath 
 * @param multicastAddr 
 * 
 * @return TRUE if successful
 */
static Boolean
netInitMulticastIPv4(NetPath * netPath, Integer32 multicastAddr)
{
	struct ip_mreq imr;

	/* multicast send only on specified interface */
	imr.imr_multiaddr.s_addr = multicastAddr;
	imr.imr_interface.s_addr = netPath->interfaceAddr.s_addr;
	if (setsockopt(netPath->eventSock, IPPROTO_IP, IP_MULTICAST_IF, 
		       &imr.imr_interface.s_addr, sizeof(struct in_addr)) < 0
	    || setsockopt(netPath->generalSock, IPPROTO_IP, IP_MULTICAST_IF, 
			  &imr.imr_interface.s_addr, sizeof(struct in_addr)) 
	    < 0) {
>>>>>>> c28b76e7
		PERROR("failed to enable multi-cast on the interface");
		return FALSE;
	}
	/* join multicast group (for receiving) on specified interface */
<<<<<<< HEAD
	if (setsockopt(netPath->eventSock, IPPROTO_IP, IP_ADD_MEMBERSHIP, &imr, sizeof(struct ip_mreq)) < 0
	    || setsockopt(netPath->generalSock, IPPROTO_IP, IP_ADD_MEMBERSHIP, &imr, sizeof(struct ip_mreq)) < 0) {
		PERROR("failed to join the multi-cast group");
		return FALSE;
	}
	/* set socket time-to-live */
	if (setsockopt(netPath->eventSock, IPPROTO_IP, IP_MULTICAST_TTL, &rtOpts->ttl, sizeof(int)) < 0
	    || setsockopt(netPath->generalSock, IPPROTO_IP, IP_MULTICAST_TTL, &rtOpts->ttl, sizeof(int)) < 0) {
		PERROR("failed to set the multi-cast time-to-live");
		return FALSE;
	}
	/* enable loopback */
	temp = 1;
	if (setsockopt(netPath->eventSock, IPPROTO_IP, IP_MULTICAST_LOOP, &temp, sizeof(int)) < 0
	    || setsockopt(netPath->generalSock, IPPROTO_IP, IP_MULTICAST_LOOP, &temp, sizeof(int)) < 0) {
		PERROR("failed to enable multi-cast loopback");
		return FALSE;
	}
	/* make timestamps available through recvmsg() */

	temp = 1;
#if defined(linux) || defined(__APPLE__)
	if (setsockopt(netPath->eventSock, SOL_SOCKET, SO_TIMESTAMP, &temp, sizeof(int)) < 0
	    || setsockopt(netPath->generalSock, SOL_SOCKET, SO_TIMESTAMP, &temp, sizeof(int)) < 0) {
#else /* BSD */
	if (setsockopt(netPath->eventSock, SOL_SOCKET, SO_BINTIME, &temp, sizeof(int)) < 0
	    || setsockopt(netPath->generalSock, SOL_SOCKET, SO_BINTIME, &temp, sizeof(int)) < 0) {
#endif /* linux or BSD */
		PERROR("failed to enable receive time stamps");
		return FALSE;
	}

	return TRUE;
}

/* shut down the UDP stuff */
Boolean 
netShutdown(NetPath * netPath)
{
	struct ip_mreq imr;

	imr.imr_multiaddr.s_addr = netPath->multicastAddr;
	imr.imr_interface.s_addr = htonl(INADDR_ANY);

	setsockopt(netPath->eventSock, IPPROTO_IP, IP_DROP_MEMBERSHIP, &imr, sizeof(struct ip_mreq));
	setsockopt(netPath->generalSock, IPPROTO_IP, IP_DROP_MEMBERSHIP, &imr, sizeof(struct ip_mreq));

	netPath->multicastAddr = 0;
	netPath->unicastAddr = 0;

	if (netPath->eventSock > 0)
		close(netPath->eventSock);
	netPath->eventSock = -1;

	if (netPath->generalSock > 0)
		close(netPath->generalSock);
	netPath->generalSock = -1;

	return TRUE;
}

int 
netSelect(TimeInternal * timeout, NetPath * netPath)
{
	int ret, nfds;
	fd_set readfds;
	struct timeval tv, *tv_ptr;

	if (timeout < 0)
		return FALSE;

	FD_ZERO(&readfds);
	FD_SET(netPath->eventSock, &readfds);
	FD_SET(netPath->generalSock, &readfds);

	if (timeout) {
		tv.tv_sec = timeout->seconds;
		tv.tv_usec = timeout->nanoseconds / 1000;
		tv_ptr = &tv;
	} else
		tv_ptr = 0;

	if (netPath->eventSock > netPath->generalSock)
		nfds = netPath->eventSock;
	else
		nfds = netPath->generalSock;

	ret = select(nfds + 1, &readfds, 0, 0, tv_ptr) > 0;
	if (ret < 0) {
		if (errno == EAGAIN || errno == EINTR)
			return 0;
	}
	return ret;
}

ssize_t 
netRecvEvent(Octet * buf, TimeInternal * time, NetPath * netPath)
{
	ssize_t ret;
	struct msghdr msg;
	struct iovec vec[1];
	struct sockaddr_in from_addr;
	union {
		struct cmsghdr cm;
		char	control[CMSG_SPACE(sizeof(struct timeval))];
	}     cmsg_un;
	struct cmsghdr *cmsg;
#if defined(linux) || defined(__APPLE__)
	struct timeval *tv;
#else /* FreeBSD */
	struct timespec ts;
#endif /* FreeBSD or Linux */

	vec[0].iov_base = buf;
	vec[0].iov_len = PACKET_SIZE;

	memset(&msg, 0, sizeof(msg));
	memset(&from_addr, 0, sizeof(from_addr));
	memset(buf, 0, PACKET_SIZE);
	memset(&cmsg_un, 0, sizeof(cmsg_un));

	msg.msg_name = (caddr_t)&from_addr;
	msg.msg_namelen = sizeof(from_addr);
	msg.msg_iov = vec;
	msg.msg_iovlen = 1;
	msg.msg_control = cmsg_un.control;
	msg.msg_controllen = sizeof(cmsg_un.control);
	msg.msg_flags = 0;

	ret = recvmsg(netPath->eventSock, &msg, MSG_DONTWAIT);
	if (ret <= 0) {
		if (errno == EAGAIN || errno == EINTR)
			return 0;

		return ret;
	}
	if (msg.msg_flags & MSG_TRUNC) {
		ERROR("received truncated message\n");
		return 0;
	}
	/* get time stamp of packet */
	if (!time) {
		ERROR("null receive time stamp argument\n");
		return 0;
	}
	if (msg.msg_flags & MSG_CTRUNC) {
		ERROR("received truncated ancillary data\n");
		return 0;
	}
	if (msg.msg_controllen < sizeof(cmsg_un.control)) {
		ERROR("received short ancillary data (%d/%d)\n",
		    msg.msg_controllen, (int)sizeof(cmsg_un.control));

		return 0;
	}

#if defined(linux) || defined(__APPLE__)
	tv = 0;
	for (cmsg = CMSG_FIRSTHDR(&msg); cmsg != NULL; 
	     cmsg = CMSG_NXTHDR(&msg, cmsg)) 
		if (cmsg->cmsg_level == SOL_SOCKET && 
		    cmsg->cmsg_type == SCM_TIMESTAMP)
			tv = (struct timeval *)CMSG_DATA(cmsg);

	if (tv) {
		time->seconds = tv->tv_sec;
		time->nanoseconds = tv->tv_usec * 1000;
		DBGV("kernel recv time stamp %us %dns\n", time->seconds, time->nanoseconds);
	} else {
		/*
		 * do not try to get by with recording the time here, better
		 * to fail because the time recorded could be well after the
		 * message receive, which would put a big spike in the
		 * offset signal sent to the clock servo
		 */
		DBG("no recieve time stamp\n");
		return 0;
	}
#else /* FreeBSD */
	bzero(&ts, sizeof(ts));
	for (cmsg = CMSG_FIRSTHDR(&msg); cmsg != NULL; 
	     cmsg = CMSG_NXTHDR(&msg, cmsg))
		if (cmsg->cmsg_level == SOL_SOCKET && 
		    cmsg->cmsg_type == SCM_BINTIME)
			bintime2timespec((struct bintime *)CMSG_DATA(cmsg),
					 &ts);

	if (ts.tv_sec != 0) {
		time->seconds = ts.tv_sec;
		time->nanoseconds = ts.tv_nsec;
		DBGV("kernel recv time stamp %us %dns\n", time->seconds, time->nanoseconds);
	} else {
		/*
		 * do not try to get by with recording the time here, better
		 * to fail because the time recorded could be well after the
		 * message receive, which would put a big spike in the
		 * offset signal sent to the clock servo
		 */
		DBG("no recieve time stamp\n");
		return 0;
	}
#endif /* FreeBSD or Linux */

	return ret;
}

ssize_t 
netRecvGeneral(Octet * buf, NetPath * netPath)
{
	ssize_t ret;
	struct sockaddr_in addr;
	socklen_t addr_len = sizeof(struct sockaddr_in);

	ret = recvfrom(netPath->generalSock, buf, PACKET_SIZE, MSG_DONTWAIT, (struct sockaddr *)&addr, &addr_len);
	if (ret <= 0) {
		if (errno == EAGAIN || errno == EINTR)
			return 0;

		return ret;
=======
	if (setsockopt(netPath->eventSock, IPPROTO_IP, IP_ADD_MEMBERSHIP, 
		       &imr, sizeof(struct ip_mreq)) < 0
	    || setsockopt(netPath->generalSock, IPPROTO_IP, IP_ADD_MEMBERSHIP, 
			  &imr, sizeof(struct ip_mreq)) < 0) {
		PERROR("failed to join the multi-cast group");
		return FALSE;
	}
	return TRUE;
}

/**
 * Init the multcast (both General and Peer)
 * 
 * @param netPath 
 * @param rtOpts 
 * 
 * @return TRUE if successful
 */
Boolean
netInitMulticast(NetPath * netPath,  RunTimeOpts * rtOpts)
{
	struct in_addr netAddr;
	char addrStr[NET_ADDRESS_LENGTH];
	
	/* Init General multicast IP address */
	if(!chooseMcastGroup(rtOpts, &netAddr)){
		return FALSE;
	}
	netPath->multicastAddr = netAddr.s_addr;
	if(!netInitMulticastIPv4(netPath, netPath->multicastAddr)) {
		return FALSE;
	}
	/* End of General multicast Ip address init */


	/* Init Peer multicast IP address */
	memcpy(addrStr, PEER_PTP_DOMAIN_ADDRESS, NET_ADDRESS_LENGTH);

	if (!inet_aton(addrStr, &netAddr)) {
		ERROR("failed to encode multi-cast address: %s\n", addrStr);
		return FALSE;
	}
	netPath->peerMulticastAddr = netAddr.s_addr;
	if(!netInitMulticastIPv4(netPath, netPath->peerMulticastAddr)) {
		return FALSE;
	}
	/* End of Peer multicast Ip address init */
	
	return TRUE;
}

/**
 * Initialize timestamping of packets
 *
 * @param netPath 
 * 
 * @return TRUE if successful
 */
Boolean 
netInitTimestamping(NetPath * netPath)
{
	int val = 1;
	Boolean result = TRUE;
	
#if defined(SO_TIMESTAMPNS) /* Linux, Apple */
	DBG("netInitTimestamping: trying to use SO_TIMESTAMPNS\n");
	
	if (setsockopt(netPath->eventSock, SOL_SOCKET, SO_TIMESTAMPNS, &val, sizeof(int)) < 0
	    || setsockopt(netPath->generalSock, SOL_SOCKET, SO_TIMESTAMPNS, &val, sizeof(int)) < 0) {
		PERROR("netInitTimestamping: failed to enable SO_TIMESTAMPNS");
		result = FALSE;
	}
#elif defined(SO_BINTIME) /* FreeBSD */
	DBG("netInitTimestamping: trying to use SO_BINTIME\n");
		
	if (setsockopt(netPath->eventSock, SOL_SOCKET, SO_BINTIME, &val, sizeof(int)) < 0
	    || setsockopt(netPath->generalSock, SOL_SOCKET, SO_BINTIME, &val, sizeof(int)) < 0) {
		PERROR("netInitTimestamping: failed to enable SO_BINTIME");
		result = FALSE;
	}
#else
	result = FALSE;
#endif
			
/* fallback method */
#if defined(SO_TIMESTAMP) /* Linux, Apple, FreeBSD */
	if (!result) {
		DBG("netInitTimestamping: trying to use SO_TIMESTAMP\n");
		
		if (setsockopt(netPath->eventSock, SOL_SOCKET, SO_TIMESTAMP, &val, sizeof(int)) < 0
		    || setsockopt(netPath->generalSock, SOL_SOCKET, SO_TIMESTAMP, &val, sizeof(int)) < 0) {
			PERROR("netInitTimestamping: failed to enable SO_TIMESTAMP");
			result = FALSE;
		}
		result = TRUE;
	}
#endif

	return result;
}

/**
 * start all of the UDP stuff 
 * must specify 'subdomainName', and optionally 'ifaceName', 
 * if not then pass ifaceName == "" 
 * on socket options, see the 'socket(7)' and 'ip' man pages 
 *
 * @param netPath 
 * @param rtOpts 
 * @param ptpClock 
 * 
 * @return TRUE if successful
 */
Boolean 
netInit(NetPath * netPath, RunTimeOpts * rtOpts, PtpClock * ptpClock)
{
	int temp;
	struct in_addr interfaceAddr, netAddr;
	struct sockaddr_in addr;

	DBG("netInit\n");

	/* open sockets */
	if ((netPath->eventSock = socket(PF_INET, SOCK_DGRAM, IPPROTO_UDP)) < 0
	    || (netPath->generalSock = socket(PF_INET, SOCK_DGRAM, 
					      IPPROTO_UDP)) < 0) {
		PERROR("failed to initalize sockets");
		return FALSE;
	}
	/* find a network interface */
	if (!(interfaceAddr.s_addr = 
	      findIface(rtOpts->ifaceName, 
			&ptpClock->port_communication_technology,
			ptpClock->port_uuid_field, netPath)))
		return FALSE;

	/* save interface address for IGMP refresh */
	netPath->interfaceAddr = interfaceAddr;
	
	DBG("Local IP address used : %s \n", inet_ntoa(interfaceAddr));

	temp = 1;			/* allow address reuse */
	if (setsockopt(netPath->eventSock, SOL_SOCKET, SO_REUSEADDR, 
		       &temp, sizeof(int)) < 0
	    || setsockopt(netPath->generalSock, SOL_SOCKET, SO_REUSEADDR, 
			  &temp, sizeof(int)) < 0) {
		DBG("failed to set socket reuse\n");
	}
	/* bind sockets */
	/*
	 * need INADDR_ANY to allow receipt of multi-cast and uni-cast
	 * messages
	 */
	addr.sin_family = AF_INET;
	addr.sin_addr.s_addr = htonl(INADDR_ANY);
	addr.sin_port = htons(PTP_EVENT_PORT);
	if (bind(netPath->eventSock, (struct sockaddr *)&addr, 
		 sizeof(struct sockaddr_in)) < 0) {
		PERROR("failed to bind event socket");
		return FALSE;
	}
	addr.sin_port = htons(PTP_GENERAL_PORT);
	if (bind(netPath->generalSock, (struct sockaddr *)&addr, 
		 sizeof(struct sockaddr_in)) < 0) {
		PERROR("failed to bind general socket");
		return FALSE;
	}



#ifdef USE_BINDTODEVICE
#ifdef linux
	/*
	 * The following code makes sure that the data is only received on the specified interface.
	 * Without this option, it's possible to receive PTP from another interface, and confuse the protocol.
	 * Calling bind() with the IP address of the device instead of INADDR_ANY does not work.
	 *
	 * More info:
	 *   http://developerweb.net/viewtopic.php?id=6471
	 *   http://stackoverflow.com/questions/1207746/problems-with-so-bindtodevice-linux-socket-option
	 */
#ifdef PTP_EXPERIMENTAL
	if ( !rtOpts->do_hybrid_mode )
#endif
	if (setsockopt(netPath->eventSock, SOL_SOCKET, SO_BINDTODEVICE,
			rtOpts->ifaceName, strlen(rtOpts->ifaceName)) < 0
		|| setsockopt(netPath->generalSock, SOL_SOCKET, SO_BINDTODEVICE,
			rtOpts->ifaceName, strlen(rtOpts->ifaceName)) < 0){
		PERROR("failed to call SO_BINDTODEVICE on the interface");
		return FALSE;
	}
#endif
#endif


	/* send a uni-cast address if specified (useful for testing) */
	if (rtOpts->unicastAddress[0]) {
		/* Attempt a DNS lookup first. */
		struct hostent *host;
		host = gethostbyname2(rtOpts->unicastAddress, AF_INET);
                if (host != NULL) {
			if (host->h_length != 4) {
				PERROR("unicast host resolved to non ipv4"
				       "address");
				return FALSE;
			}
			netPath->unicastAddr = 
				*(uint32_t *)host->h_addr_list[0];
		} else {
			/* Maybe it's a dotted quad. */
			if (!inet_aton(rtOpts->unicastAddress, &netAddr)) {
				ERROR("failed to encode uni-cast address: %s\n",
				      rtOpts->unicastAddress);
				return FALSE;
				netPath->unicastAddr = netAddr.s_addr;
			}
                }
	} else {
                netPath->unicastAddr = 0;
	}

	/* init UDP Multicast on both Default and Pear addresses */
	if (!netInitMulticast(netPath, rtOpts)) {
		return FALSE;
	}

	/* set socket time-to-live to 1 */

	if (setsockopt(netPath->eventSock, IPPROTO_IP, IP_MULTICAST_TTL, 
		       &rtOpts->ttl, sizeof(int)) < 0
	    || setsockopt(netPath->generalSock, IPPROTO_IP, IP_MULTICAST_TTL, 
			  &rtOpts->ttl, sizeof(int)) < 0) {
		PERROR("failed to set the multi-cast time-to-live");
		return FALSE;
	}

	/* enable loopback */
	temp = 1;

	DBG("Going to set IP_MULTICAST_LOOP with %d \n", temp);

	if (setsockopt(netPath->eventSock, IPPROTO_IP, IP_MULTICAST_LOOP, 
		       &temp, sizeof(int)) < 0
	    || setsockopt(netPath->generalSock, IPPROTO_IP, IP_MULTICAST_LOOP, 
			  &temp, sizeof(int)) < 0) {
		PERROR("failed to enable multi-cast loopback");
		return FALSE;
	}

	/* make timestamps available through recvmsg() */
	if (!netInitTimestamping(netPath)) {
		ERROR("failed to enable receive time stamps");
		return FALSE;
	}

	return TRUE;
}

/*Check if data have been received*/
int 
netSelect(TimeInternal * timeout, NetPath * netPath)
{
	int ret, nfds;
	fd_set readfds;
	struct timeval tv, *tv_ptr;

	if (timeout < 0)
		return FALSE;

	FD_ZERO(&readfds);
	FD_SET(netPath->eventSock, &readfds);
	FD_SET(netPath->generalSock, &readfds);

	if (timeout) {
		tv.tv_sec = timeout->seconds;
		tv.tv_usec = timeout->nanoseconds / 1000;
		tv_ptr = &tv;
	} else
		tv_ptr = 0;

	if (netPath->eventSock > netPath->generalSock)
		nfds = netPath->eventSock;
	else
		nfds = netPath->generalSock;

	ret = select(nfds + 1, &readfds, 0, 0, tv_ptr) > 0;

	if (ret < 0) {
		if (errno == EAGAIN || errno == EINTR)
			return 0;
>>>>>>> c28b76e7
	}
	return ret;
}

<<<<<<< HEAD
ssize_t 
netSendEvent(Octet * buf, UInteger16 length, NetPath * netPath)
{
=======



/** 
 * store received data from network to "buf" , get and store the
 * SO_TIMESTAMP value in "time" for an event message
 *
 * @note Should this function be merged with netRecvGeneral(), below?
 * Jan Breuer: I think that netRecvGeneral should be simplified. Timestamp returned by this
 * function is never used. According to this, netInitTimestamping can be also simplified
 * to initialize timestamping only on eventSock.
 *
 * @param buf 
 * @param time 
 * @param netPath 
 *
 * @return
 */

ssize_t 
netRecvEvent(Octet * buf, TimeInternal * time, NetPath * netPath)
{
	ssize_t ret;
	struct msghdr msg;
	struct iovec vec[1];
	struct sockaddr_in from_addr;

	union {
		struct cmsghdr cm;
		char	control[CMSG_SPACE(sizeof(struct timeval))];
	}     cmsg_un;

	struct cmsghdr *cmsg;

#if defined(SO_TIMESTAMPNS)
	struct timespec * ts;
#elif defined(SO_BINTIME)
	struct bintime * bt;
	struct timespec ts;
#endif
	
#if defined(SO_TIMESTAMP)
	struct timeval * tv;
#endif
	Boolean timestampValid = FALSE;


	vec[0].iov_base = buf;
	vec[0].iov_len = PACKET_SIZE;

	memset(&msg, 0, sizeof(msg));
	memset(&from_addr, 0, sizeof(from_addr));
	memset(buf, 0, PACKET_SIZE);
	memset(&cmsg_un, 0, sizeof(cmsg_un));

	msg.msg_name = (caddr_t)&from_addr;
	msg.msg_namelen = sizeof(from_addr);
	msg.msg_iov = vec;
	msg.msg_iovlen = 1;
	msg.msg_control = cmsg_un.control;
	msg.msg_controllen = sizeof(cmsg_un.control);
	msg.msg_flags = 0;

	ret = recvmsg(netPath->eventSock, &msg, MSG_DONTWAIT);
	if (ret <= 0) {
		if (errno == EAGAIN || errno == EINTR)
			return 0;

		return ret;
	}
	if (msg.msg_flags & MSG_TRUNC) {
		ERROR("received truncated message\n");
		return 0;
	}
	/* get time stamp of packet */
	if (!time) {
		ERROR("null receive time stamp argument\n");
		return 0;
	}
	if (msg.msg_flags & MSG_CTRUNC) {
		ERROR("received truncated ancillary data\n");
		return 0;
	}
#ifdef PTP_EXPERIMENTAL
	netPath->lastRecvAddr = from_addr.sin_addr.s_addr;
#endif



	if (msg.msg_controllen <= 0) {
		ERROR("received short ancillary data (%ld/%ld)\n",
		    (long)msg.msg_controllen, (long)sizeof(cmsg_un.control));

		return 0;
	}

	for (cmsg = CMSG_FIRSTHDR(&msg); cmsg != NULL;
	     cmsg = CMSG_NXTHDR(&msg, cmsg)) {
		if (cmsg->cmsg_level == SOL_SOCKET) {
#if defined(SO_TIMESTAMPNS)
			if(cmsg->cmsg_type == SCM_TIMESTAMPNS) {
				ts = (struct timespec *)CMSG_DATA(cmsg);
				time->seconds = ts->tv_sec;
				time->nanoseconds = ts->tv_nsec;
				timestampValid = TRUE;
				DBGV("kernel NANO recv time stamp %us %dns\n", 
				     time->seconds, time->nanoseconds);
				break;
			}
#elif defined(SO_BINTIME)
			if(cmsg->cmsg_type == SCM_BINTIME) {
				bt = (struct bintime *)CMSG_DATA(cmsg);
				bintime2timespec(bt, &ts);
				time->seconds = ts.tv_sec;
				time->nanoseconds = ts.tv_nsec;
				timestampValid = TRUE;
				DBGV("kernel NANO recv time stamp %us %dns\n",
				     time->seconds, time->nanoseconds);
				break;
			}
#endif
			
#if defined(SO_TIMESTAMP)
			if(cmsg->cmsg_type == SCM_TIMESTAMP) {
				tv = (struct timeval *)CMSG_DATA(cmsg);
				time->seconds = tv->tv_sec;
				time->nanoseconds = tv->tv_usec * 1000;
				timestampValid = TRUE;
				DBGV("kernel MICRO recv time stamp %us %dns\n",
				     time->seconds, time->nanoseconds);
			}
#endif
		}
	}

	if (!timestampValid) {
		/*
		 * do not try to get by with recording the time here, better
		 * to fail because the time recorded could be well after the
		 * message receive, which would put a big spike in the
		 * offset signal sent to the clock servo
		 */
		DBG("netRecvEvent: no receive time stamp\n");
		return 0;
	}

	return ret;
}



/** 
 * 
 * store received data from network to "buf" get and store the
 * SO_TIMESTAMP value in "time" for a general message
 * 
 * @param buf 
 * @param time 
 * @param netPath 
 * 
 * @return 
 */

ssize_t 
netRecvGeneral(Octet * buf, TimeInternal * time, NetPath * netPath)
{
	ssize_t ret;
	struct msghdr msg;
	struct iovec vec[1];
	struct sockaddr_in from_addr;
	
	union {
		struct cmsghdr cm;
		char	control[CMSG_SPACE(sizeof(struct timeval))];
	}     cmsg_un;
	
	struct cmsghdr *cmsg;
	
#if defined(SO_TIMESTAMPNS)
	struct timespec * ts;
#elif defined(SO_BINTIME)
	struct bintime * bt;
	struct timespec ts;
#endif
	
#if defined(SO_TIMESTAMP)
	struct timeval * tv;
#endif
	Boolean timestampValid = FALSE;
	
	
	
	vec[0].iov_base = buf;
	vec[0].iov_len = PACKET_SIZE;
	
	memset(&msg, 0, sizeof(msg));
	memset(&from_addr, 0, sizeof(from_addr));
	memset(buf, 0, PACKET_SIZE);
	memset(&cmsg_un, 0, sizeof(cmsg_un));
	
	msg.msg_name = (caddr_t)&from_addr;
	msg.msg_namelen = sizeof(from_addr);
	msg.msg_iov = vec;
	msg.msg_iovlen = 1;
	msg.msg_control = cmsg_un.control;
	msg.msg_controllen = sizeof(cmsg_un.control);
	msg.msg_flags = 0;
	
	ret = recvmsg(netPath->generalSock, &msg, MSG_DONTWAIT);
	if (ret <= 0) {
		if (errno == EAGAIN || errno == EINTR)
			return 0;
		
		return ret;
	}
	if (msg.msg_flags & MSG_TRUNC) {
		ERROR("received truncated message\n");
		return 0;
	}
	/* get time stamp of packet */
	if (!time) {
		ERROR("null receive time stamp argument\n");
		return 0;
	}
	if (msg.msg_flags & MSG_CTRUNC) {
		ERROR("received truncated ancillary data\n");
		return 0;
	}

#ifdef PTP_EXPERIMENTAL
	netPath->lastRecvAddr = from_addr.sin_addr.s_addr;
#endif
	
	
	
	if (msg.msg_controllen <= 0) {
		ERROR("received short ancillary data (%ld/%ld)\n",
		      (long)msg.msg_controllen, (long)sizeof(cmsg_un.control));
		
		return 0;
	}
	
	for (cmsg = CMSG_FIRSTHDR(&msg); cmsg != NULL;
	     cmsg = CMSG_NXTHDR(&msg, cmsg)) {
		if (cmsg->cmsg_level == SOL_SOCKET) {
#if defined(SO_TIMESTAMPNS)
			if(cmsg->cmsg_type == SCM_TIMESTAMPNS) {
				ts = (struct timespec *)CMSG_DATA(cmsg);
				time->seconds = ts->tv_sec;
				time->nanoseconds = ts->tv_nsec;
				timestampValid = TRUE;
				DBGV("kernel NANO recv time stamp %us %dns\n", 
				     time->seconds, time->nanoseconds);
				break;
			}
#elif defined(SO_BINTIME)
			if(cmsg->cmsg_type == SCM_BINTIME) {
				bt = (struct bintime *)CMSG_DATA(cmsg);
				bintime2timespec(bt, &ts);
				time->seconds = ts.tv_sec;
				time->nanoseconds = ts.tv_nsec;
				timestampValid = TRUE;
				DBGV("kernel NANO recv time stamp %us %dns\n",
				     time->seconds, time->nanoseconds);
				break;
			}
#endif
			
#if defined(SO_TIMESTAMP)
			if(cmsg->cmsg_type == SCM_TIMESTAMP) {
				tv = (struct timeval *)CMSG_DATA(cmsg);
				time->seconds = tv->tv_sec;
				time->nanoseconds = tv->tv_usec * 1000;
				timestampValid = TRUE;
				DBGV("kernel MICRO recv time stamp %us %dns\n",
				     time->seconds, time->nanoseconds);
			}
#endif
		}
	}

	if (!timestampValid) {
		/*
		 * do not try to get by with recording the time here, better
		 * to fail because the time recorded could be well after the
		 * message receive, which would put a big spike in the
		 * offset signal sent to the clock servo
		 */
		DBG("netRecvGeneral: no receive time stamp\n");
		return 0;
	}

	return ret;
}





//
// alt_dst: alternative destination.
//   if filled, send to this unicast dest;
//   if zero, do the normal operation (send to unicast with -u, or send to the multcast group)
//
///
/// TODO: merge these 2 functions into one
///
ssize_t 
netSendEvent(Octet * buf, UInteger16 length, NetPath * netPath, Integer32 alt_dst)
{
	ssize_t ret;
	struct sockaddr_in addr;

	addr.sin_family = AF_INET;
	addr.sin_port = htons(PTP_EVENT_PORT);

	if (netPath->unicastAddr || alt_dst ) {
		if (netPath->unicastAddr) {
			addr.sin_addr.s_addr = netPath->unicastAddr;
		} else {
			addr.sin_addr.s_addr = alt_dst;
		}

		ret = sendto(netPath->eventSock, buf, length, 0, 
			     (struct sockaddr *)&addr, 
			     sizeof(struct sockaddr_in));
		if (ret <= 0)
			DBG("error sending uni-cast event message\n");
		/* 
		 * Need to forcibly loop back the packet since
		 * we are not using multicast. 
		 */
		addr.sin_addr.s_addr = htonl(INADDR_LOOPBACK);

		ret = sendto(netPath->eventSock, buf, length, 0, 
			     (struct sockaddr *)&addr, 
			     sizeof(struct sockaddr_in));
		if (ret <= 0)
			DBG("error looping back uni-cast event message\n");
		
	} else {
		addr.sin_addr.s_addr = netPath->multicastAddr;

		ret = sendto(netPath->eventSock, buf, length, 0, 
			     (struct sockaddr *)&addr, 
			     sizeof(struct sockaddr_in));
		if (ret <= 0)
			DBG("error sending multi-cast event message\n");
	}

	return ret;
}

ssize_t 
netSendGeneral(Octet * buf, UInteger16 length, NetPath * netPath, Integer32 alt_dst)
{
	ssize_t ret;
	struct sockaddr_in addr;

	addr.sin_family = AF_INET;
	addr.sin_port = htons(PTP_GENERAL_PORT);

	if(netPath->unicastAddr || alt_dst ){
	if (netPath->unicastAddr) {
		addr.sin_addr.s_addr = netPath->unicastAddr;
		} else {
			addr.sin_addr.s_addr = alt_dst;
		}


		ret = sendto(netPath->generalSock, buf, length, 0, 
			     (struct sockaddr *)&addr, 
			     sizeof(struct sockaddr_in));
		if (ret <= 0)
			DBG("error sending uni-cast general message\n");
	} else {
		addr.sin_addr.s_addr = netPath->multicastAddr;

		ret = sendto(netPath->generalSock, buf, length, 0, 
			     (struct sockaddr *)&addr, 
			     sizeof(struct sockaddr_in));
		if (ret <= 0)
			DBG("error sending multi-cast general message\n");
	}
	return ret;
}

ssize_t 
netSendPeerGeneral(Octet * buf, UInteger16 length, NetPath * netPath)
{

>>>>>>> c28b76e7
	ssize_t ret;
	struct sockaddr_in addr;

	addr.sin_family = AF_INET;
<<<<<<< HEAD
	addr.sin_port = htons(PTP_EVENT_PORT);
=======
	addr.sin_port = htons(PTP_GENERAL_PORT);
>>>>>>> c28b76e7

	if (netPath->unicastAddr) {
		addr.sin_addr.s_addr = netPath->unicastAddr;

<<<<<<< HEAD
		ret = sendto(netPath->eventSock, buf, length, 0, 
			     (struct sockaddr *)&addr, 
			     sizeof(struct sockaddr_in));
		if (ret <= 0)
			DBG("error sending uni-cast event message\n");

		/* 
		 * Need to forcibly loop back the packet since
		 * we are not using multicast. 
		 */
		addr.sin_addr.s_addr = htonl(0x7f000001);

		ret = sendto(netPath->eventSock, buf, length, 0, 
			     (struct sockaddr *)&addr, 
			     sizeof(struct sockaddr_in));
		if (ret <= 0)
			DBG("error looping back uni-cast event message\n");

	} else {

		addr.sin_addr.s_addr = netPath->multicastAddr;

		ret = sendto(netPath->eventSock, buf, length, 0, 
			     (struct sockaddr *)&addr, 
			     sizeof(struct sockaddr_in));
		if (ret <= 0)
			DBG("error sending multi-cast event message\n");
	}
	return ret;
}

ssize_t 
netSendGeneral(Octet * buf, UInteger16 length, NetPath * netPath)
=======
		ret = sendto(netPath->generalSock, buf, length, 0, 
			     (struct sockaddr *)&addr, 
			     sizeof(struct sockaddr_in));
		if (ret <= 0)
			DBG("error sending uni-cast general message\n");

	} else {
		addr.sin_addr.s_addr = netPath->peerMulticastAddr;

		ret = sendto(netPath->generalSock, buf, length, 0, 
			     (struct sockaddr *)&addr, 
			     sizeof(struct sockaddr_in));
		if (ret <= 0)
			DBG("error sending multi-cast general message\n");
	}
	return ret;

}

ssize_t 
netSendPeerEvent(Octet * buf, UInteger16 length, NetPath * netPath)
>>>>>>> c28b76e7
{
	ssize_t ret;
	struct sockaddr_in addr;

	addr.sin_family = AF_INET;
<<<<<<< HEAD
	addr.sin_port = htons(PTP_GENERAL_PORT);
=======
	addr.sin_port = htons(PTP_EVENT_PORT);
>>>>>>> c28b76e7

	if (netPath->unicastAddr) {
		addr.sin_addr.s_addr = netPath->unicastAddr;

<<<<<<< HEAD
		ret = sendto(netPath->generalSock, buf, length, 0, 
			     (struct sockaddr *)&addr, 
			     sizeof(struct sockaddr_in));
		if (ret <= 0)
			DBG("error sending uni-cast general message\n");
	} else {
		addr.sin_addr.s_addr = netPath->multicastAddr;

		ret = sendto(netPath->generalSock, buf, length, 0, 
			     (struct sockaddr *)&addr, 
			     sizeof(struct sockaddr_in));
		if (ret <= 0)
			DBG("error sending multi-cast general message\n");
	}
	return ret;
=======
		ret = sendto(netPath->eventSock, buf, length, 0, 
			     (struct sockaddr *)&addr, 
			     sizeof(struct sockaddr_in));
		if (ret <= 0)
			DBG("error sending uni-cast event message\n");

		/* 
		 * Need to forcibly loop back the packet since
		 * we are not using multicast. 
		 */
		addr.sin_addr.s_addr = htonl(INADDR_LOOPBACK);
		
		ret = sendto(netPath->eventSock, buf, length, 0, 
			     (struct sockaddr *)&addr, 
			     sizeof(struct sockaddr_in));
		if (ret <= 0)
			DBG("error looping back uni-cast event message\n");			
	} else {
		addr.sin_addr.s_addr = netPath->peerMulticastAddr;

		ret = sendto(netPath->eventSock, buf, length, 0, 
			     (struct sockaddr *)&addr, 
			     sizeof(struct sockaddr_in));
		if (ret <= 0)
			DBG("error sending multi-cast event message\n");
	}
	return ret;
}



/*
 * refresh IGMP on a timeout
 */
/*
 * @return TRUE if successful
 */
Boolean
netRefreshIGMP(NetPath * netPath, RunTimeOpts * rtOpts, PtpClock * ptpClock)
{
	DBG("netRefreshIGMP\n");
	
	netShutdownMulticast(netPath);
	
	/* suspend process 100 milliseconds, to make sure the kernel sends the IGMP_leave properly */
	usleep(100*1000);

	if (!netInitMulticast(netPath, rtOpts)) {
		return FALSE;
	}
	
	INFO("refreshed IGMP multicast memberships\n");
	return TRUE;
>>>>>>> c28b76e7
}<|MERGE_RESOLUTION|>--- conflicted
+++ resolved
@@ -1,11 +1,7 @@
 /*-
  * Copyright (c) 2009-2011 George V. Neville-Neil, Steven Kreuzer, 
-<<<<<<< HEAD
- *                         Martin Burnicki
-=======
  *                         Martin Burnicki, Gael Mace, Alexandre Van Kempen,
  *                         Jan Breuer
->>>>>>> c28b76e7
  * Copyright (c) 2005-2008 Kendall Correll, Aidan Williams
  *
  * All Rights Reserved
@@ -35,80 +31,14 @@
 /**
  * @file   net.c
  * @date   Tue Jul 20 16:17:49 2010
-<<<<<<< HEAD
- * 
- * @brief  Functions to interact with the network sockets and NIC driver.
- * 
- * 
-=======
  *
  * @brief  Functions to interact with the network sockets and NIC driver.
  *
  *
->>>>>>> c28b76e7
  */
 
 #include "../ptpd.h"
 
-<<<<<<< HEAD
-Boolean 
-lookupSubdomainAddress(Octet * subdomainName, Octet * subdomainAddress)
-{
-	UInteger32 h;
-
-	/* set multicast group address based on subdomainName */
-	if (!memcmp(subdomainName, DEFAULT_PTP_DOMAIN_NAME, PTP_SUBDOMAIN_NAME_LENGTH))
-		memcpy(subdomainAddress, DEFAULT_PTP_DOMAIN_ADDRESS, NET_ADDRESS_LENGTH);
-	else if (!memcmp(subdomainName, ALTERNATE_PTP_DOMAIN1_NAME, PTP_SUBDOMAIN_NAME_LENGTH))
-		memcpy(subdomainAddress, ALTERNATE_PTP_DOMAIN1_ADDRESS, NET_ADDRESS_LENGTH);
-	else if (!memcmp(subdomainName, ALTERNATE_PTP_DOMAIN2_NAME, PTP_SUBDOMAIN_NAME_LENGTH))
-		memcpy(subdomainAddress, ALTERNATE_PTP_DOMAIN2_ADDRESS, NET_ADDRESS_LENGTH);
-	else if (!memcmp(subdomainName, ALTERNATE_PTP_DOMAIN3_NAME, PTP_SUBDOMAIN_NAME_LENGTH))
-		memcpy(subdomainAddress, ALTERNATE_PTP_DOMAIN3_ADDRESS, NET_ADDRESS_LENGTH);
-	else {
-		h = crc_algorithm(subdomainName, PTP_SUBDOMAIN_NAME_LENGTH) % 3;
-		switch (h) {
-		case 0:
-			memcpy(subdomainAddress, ALTERNATE_PTP_DOMAIN1_ADDRESS, NET_ADDRESS_LENGTH);
-			break;
-		case 1:
-			memcpy(subdomainAddress, ALTERNATE_PTP_DOMAIN2_ADDRESS, NET_ADDRESS_LENGTH);
-			break;
-		case 2:
-			memcpy(subdomainAddress, ALTERNATE_PTP_DOMAIN3_ADDRESS, NET_ADDRESS_LENGTH);
-			break;
-		default:
-			ERROR("handle out of range for '%s'!\n", subdomainName);
-			return FALSE;
-		}
-	}
-
-	return TRUE;
-}
-
-UInteger8 
-lookupCommunicationTechnology(UInteger8 communicationTechnology)
-{
-#if defined(linux)
-
-	switch (communicationTechnology) {
-		case ARPHRD_ETHER:
-		case ARPHRD_EETHER:
-		case ARPHRD_IEEE802:
-		return PTP_ETHER;
-
-	default:
-		break;
-	}
-
-#elif defined(BSD_INTERFACE_FUNCTIONS)
-
-#endif
-
-	return PTP_DEFAULT;
-}
-
-=======
 /* choose kernel-level nanoseconds or microseconds resolution on the client-side */
 #if !defined(SO_TIMESTAMPNS) && !defined(SO_TIMESTAMP) && !defined(SO_BINTIME)
 #error kernel-level timestamps not detected
@@ -241,7 +171,6 @@
 
 
  /* Find the local network interface */
->>>>>>> c28b76e7
 UInteger32 
 findIface(Octet * ifaceName, UInteger8 * communicationTechnology,
     Octet * uuid, NetPath * netPath)
@@ -267,12 +196,6 @@
 
 		if (ioctl(netPath->eventSock, SIOCGIFHWADDR, &device[i]) < 0)
 			DBGV("failed to get hardware address\n");
-<<<<<<< HEAD
-		else if ((*communicationTechnology = lookupCommunicationTechnology(device[i].ifr_hwaddr.sa_family)) == PTP_DEFAULT)
-			DBGV("unsupported communication technology (%d)\n", *communicationTechnology);
-		else
-			memcpy(uuid, device[i].ifr_hwaddr.sa_data, PTP_UUID_LENGTH);
-=======
 		else if ((*communicationTechnology = 
 			  lookupCommunicationTechnology(
 				  device[i].ifr_hwaddr.sa_family)) 
@@ -282,7 +205,6 @@
 		else
 			memcpy(uuid, device[i].ifr_hwaddr.sa_data, 
 			       PTP_UUID_LENGTH);
->>>>>>> c28b76e7
 	} else {
 		/* no iface specified */
 		/* get list of network interfaces */
@@ -295,24 +217,6 @@
 
 		/* search through interfaces */
 		for (i = 0; i < data.ifc_len / sizeof(device[0]); ++i) {
-<<<<<<< HEAD
-			DBGV("%d %s %s\n", i, device[i].ifr_name, inet_ntoa(((struct sockaddr_in *)&device[i].ifr_addr)->sin_addr));
-
-			if (ioctl(netPath->eventSock, SIOCGIFFLAGS, &device[i]) < 0)
-				DBGV("failed to get device flags\n");
-			else if ((device[i].ifr_flags & flags) != flags)
-				DBGV("does not meet requirements (%08x, %08x)\n", device[i].ifr_flags, flags);
-			else if (ioctl(netPath->eventSock, SIOCGIFHWADDR, &device[i]) < 0)
-				DBGV("failed to get hardware address\n");
-			else if ((*communicationTechnology = lookupCommunicationTechnology(device[i].ifr_hwaddr.sa_family)) == PTP_DEFAULT)
-				DBGV("unsupported communication technology (%d)\n", *communicationTechnology);
-			else {
-				DBGV("found interface (%s)\n", device[i].ifr_name);
-
-				memcpy(uuid, device[i].ifr_hwaddr.sa_data, PTP_UUID_LENGTH);
-				memcpy(ifaceName, device[i].ifr_name, IFACE_NAME_LENGTH);
-
-=======
 			DBGV("%d %s %s\n", i, device[i].ifr_name, 
 			     inet_ntoa(((struct sockaddr_in *)
 					&device[i].ifr_addr)->sin_addr));
@@ -340,7 +244,6 @@
 				       PTP_UUID_LENGTH);
 				memcpy(ifaceName, device[i].ifr_name, 
 				       IFACE_NAME_LENGTH);
->>>>>>> c28b76e7
 				break;
 			}
 		}
@@ -356,11 +259,7 @@
 	}
 	return ((struct sockaddr_in *)&device[i].ifr_addr)->sin_addr.s_addr;
 
-<<<<<<< HEAD
-#elif defined(BSD_INTERFACE_FUNCTIONS)
-=======
 #else /* usually *BSD */
->>>>>>> c28b76e7
 
 	struct ifaddrs *if_list, *ifv4, *ifh;
 
@@ -378,33 +277,19 @@
 			continue;
 		if ((ifv4->ifa_flags & IFF_MULTICAST) == 0)
 			continue;
-<<<<<<< HEAD
-		if (ifv4->ifa_addr->sa_family != AF_INET)	/* must have IPv4
-								 * address */
-			continue;
-
-		if (ifaceName[0] && strncmp(ifv4->ifa_name, ifaceName, IF_NAMESIZE) != 0)
-			continue;
-
-=======
                 /* must have IPv4 address */
 		if (ifv4->ifa_addr->sa_family != AF_INET)
 			continue;
 		if (ifaceName[0] && strncmp(ifv4->ifa_name, ifaceName, 
 					    IF_NAMESIZE) != 0)
 			continue;
->>>>>>> c28b76e7
 		break;
 	}
 
 	if (ifv4 == NULL) {
 		if (ifaceName[0]) {
-<<<<<<< HEAD
-			ERROR("interface \"%s\" does not exist, or is not appropriate\n", ifaceName);
-=======
 			ERROR("interface \"%s\" does not exist,"
 			      "or is not appropriate\n", ifaceName);
->>>>>>> c28b76e7
 			return FALSE;
 		}
 		ERROR("no suitable interfaces found!");
@@ -419,12 +304,8 @@
 	}
 
 	if (ifh == NULL) {
-<<<<<<< HEAD
-		ERROR("could not get hardware address for interface \"%s\"\n", ifv4->ifa_name);
-=======
 		ERROR("could not get hardware address for interface \"%s\"\n", 
 		      ifv4->ifa_name);
->>>>>>> c28b76e7
 		return FALSE;
 	}
 	/* check that the interface TYPE is OK */
@@ -432,17 +313,6 @@
 		ERROR("\"%s\" is not an ethernet interface!\n", ifh->ifa_name);
 		return FALSE;
 	}
-<<<<<<< HEAD
-
-	DBG("==> %s %s %s\n", ifv4->ifa_name,
-	    inet_ntoa(((struct sockaddr_in *)ifv4->ifa_addr)->sin_addr),
-	    ether_ntoa((struct ether_addr *)
-		       LLADDR((struct sockaddr_dl *)ifh->ifa_addr)));
-
-	*communicationTechnology = PTP_ETHER;
-	memcpy(ifaceName, ifh->ifa_name, IFACE_NAME_LENGTH);
-	memcpy(uuid, LLADDR((struct sockaddr_dl *)ifh->ifa_addr), PTP_UUID_LENGTH);
-=======
 	DBG("==> %s %s %s\n", ifv4->ifa_name,
 	    inet_ntoa(((struct sockaddr_in *)ifv4->ifa_addr)->sin_addr),
 	    ether_ntoa((struct ether_addr *)
@@ -453,119 +323,12 @@
 	memcpy(ifaceName, ifh->ifa_name, IFACE_NAME_LENGTH);
 	memcpy(uuid, LLADDR((struct sockaddr_dl *)ifh->ifa_addr), 
 	       PTP_UUID_LENGTH);
->>>>>>> c28b76e7
 
 	return ((struct sockaddr_in *)ifv4->ifa_addr)->sin_addr.s_addr;
 
 #endif
 }
 
-<<<<<<< HEAD
-/* start all of the UDP stuff */
-/* must specify 'subdomainName', optionally 'ifaceName', if not then pass ifaceName == "" */
-/* returns other args */
-/* on socket options, see the 'socket(7)' and 'ip' man pages */
-Boolean 
-netInit(NetPath * netPath, RunTimeOpts * rtOpts, PtpClock * ptpClock)
-{
-	int temp, i;
-	struct in_addr interfaceAddr, netAddr;
-	struct sockaddr_in addr;
-	struct ip_mreq imr;
-	char addrStr[NET_ADDRESS_LENGTH];
-	char *s;
-
-	DBG("netInit\n");
-
-	/* open sockets */
-	if ((netPath->eventSock = socket(PF_INET, SOCK_DGRAM, IPPROTO_UDP)) < 0
-	    || (netPath->generalSock = socket(PF_INET, SOCK_DGRAM, IPPROTO_UDP)) < 0) {
-		PERROR("failed to initalize sockets");
-		return FALSE;
-	}
-	/* find a network interface */
-	if (!(interfaceAddr.s_addr = findIface(rtOpts->ifaceName, &ptpClock->port_communication_technology,
-	    ptpClock->port_uuid_field, netPath)))
-		return FALSE;
-
-	temp = 1;			/* allow address reuse */
-	if (setsockopt(netPath->eventSock, SOL_SOCKET, SO_REUSEADDR, &temp, sizeof(int)) < 0
-	    || setsockopt(netPath->generalSock, SOL_SOCKET, SO_REUSEADDR, &temp, sizeof(int)) < 0) {
-		DBG("failed to set socket reuse\n");
-	}
-	/* bind sockets */
-	/*
-	 * need INADDR_ANY to allow receipt of multi-cast and uni-cast
-	 * messages
-	 */
-	addr.sin_family = AF_INET;
-	addr.sin_addr.s_addr = htonl(INADDR_ANY);
-	addr.sin_port = htons(PTP_EVENT_PORT);
-	if (bind(netPath->eventSock, (struct sockaddr *)&addr, sizeof(struct sockaddr_in)) < 0) {
-		PERROR("failed to bind event socket");
-		return FALSE;
-	}
-	addr.sin_port = htons(PTP_GENERAL_PORT);
-	if (bind(netPath->generalSock, (struct sockaddr *)&addr, sizeof(struct sockaddr_in)) < 0) {
-		PERROR("failed to bind general socket");
-		return FALSE;
-	}
-	/* set general and port address */
-	*(Integer16 *) ptpClock->event_port_address = PTP_EVENT_PORT;
-	*(Integer16 *) ptpClock->general_port_address = PTP_GENERAL_PORT;
-
-	/* send a uni-cast address if specified (useful for testing) */
-	if (rtOpts->unicastAddress[0]) {
-		/* Attempt a DNS lookup first. */
-		struct hostent *host;
-		host = gethostbyname2(rtOpts->unicastAddress, AF_INET);
-                if (host != NULL) {
-			if (host->h_length != 4) {
-				PERROR("unicast host resolved to non ipv4"
-				       "address");
-				return FALSE;
-			}
-			netPath->unicastAddr = 
-				*(uint32_t *)host->h_addr_list[0];
-		} else {
-			/* Maybe it's a dotted quad. */
-			if (!inet_aton(rtOpts->unicastAddress, &netAddr)) {
-				ERROR("failed to encode uni-cast address: %s\n",
-				      rtOpts->unicastAddress);
-				return FALSE;
-				netPath->unicastAddr = netAddr.s_addr;
-			}
-		}
-	} else
-		netPath->unicastAddr = 0;
-
-
-	/* resolve PTP subdomain */
-	if (!lookupSubdomainAddress(rtOpts->subdomainName, addrStr))
-		return FALSE;
-
-	if (!inet_aton(addrStr, &netAddr)) {
-		ERROR("failed to encode multi-cast address: %s\n", addrStr);
-		return FALSE;
-	}
-	netPath->multicastAddr = netAddr.s_addr;
-
-	s = addrStr;
-	for (i = 0; i < SUBDOMAIN_ADDRESS_LENGTH; ++i) {
-		ptpClock->subdomain_address[i] = strtol(s, &s, 0);
-
-		if (!s)
-			break;
-
-		++s;
-	}
-
-	/* multicast send only on specified interface */
-	imr.imr_multiaddr.s_addr = netAddr.s_addr;
-	imr.imr_interface.s_addr = interfaceAddr.s_addr;
-	if (setsockopt(netPath->eventSock, IPPROTO_IP, IP_MULTICAST_IF, &imr.imr_interface.s_addr, sizeof(struct in_addr)) < 0
-	    || setsockopt(netPath->generalSock, IPPROTO_IP, IP_MULTICAST_IF, &imr.imr_interface.s_addr, sizeof(struct in_addr)) < 0) {
-=======
 /**
  * Init the multcast for specific IPv4 address
  * 
@@ -587,232 +350,10 @@
 	    || setsockopt(netPath->generalSock, IPPROTO_IP, IP_MULTICAST_IF, 
 			  &imr.imr_interface.s_addr, sizeof(struct in_addr)) 
 	    < 0) {
->>>>>>> c28b76e7
 		PERROR("failed to enable multi-cast on the interface");
 		return FALSE;
 	}
 	/* join multicast group (for receiving) on specified interface */
-<<<<<<< HEAD
-	if (setsockopt(netPath->eventSock, IPPROTO_IP, IP_ADD_MEMBERSHIP, &imr, sizeof(struct ip_mreq)) < 0
-	    || setsockopt(netPath->generalSock, IPPROTO_IP, IP_ADD_MEMBERSHIP, &imr, sizeof(struct ip_mreq)) < 0) {
-		PERROR("failed to join the multi-cast group");
-		return FALSE;
-	}
-	/* set socket time-to-live */
-	if (setsockopt(netPath->eventSock, IPPROTO_IP, IP_MULTICAST_TTL, &rtOpts->ttl, sizeof(int)) < 0
-	    || setsockopt(netPath->generalSock, IPPROTO_IP, IP_MULTICAST_TTL, &rtOpts->ttl, sizeof(int)) < 0) {
-		PERROR("failed to set the multi-cast time-to-live");
-		return FALSE;
-	}
-	/* enable loopback */
-	temp = 1;
-	if (setsockopt(netPath->eventSock, IPPROTO_IP, IP_MULTICAST_LOOP, &temp, sizeof(int)) < 0
-	    || setsockopt(netPath->generalSock, IPPROTO_IP, IP_MULTICAST_LOOP, &temp, sizeof(int)) < 0) {
-		PERROR("failed to enable multi-cast loopback");
-		return FALSE;
-	}
-	/* make timestamps available through recvmsg() */
-
-	temp = 1;
-#if defined(linux) || defined(__APPLE__)
-	if (setsockopt(netPath->eventSock, SOL_SOCKET, SO_TIMESTAMP, &temp, sizeof(int)) < 0
-	    || setsockopt(netPath->generalSock, SOL_SOCKET, SO_TIMESTAMP, &temp, sizeof(int)) < 0) {
-#else /* BSD */
-	if (setsockopt(netPath->eventSock, SOL_SOCKET, SO_BINTIME, &temp, sizeof(int)) < 0
-	    || setsockopt(netPath->generalSock, SOL_SOCKET, SO_BINTIME, &temp, sizeof(int)) < 0) {
-#endif /* linux or BSD */
-		PERROR("failed to enable receive time stamps");
-		return FALSE;
-	}
-
-	return TRUE;
-}
-
-/* shut down the UDP stuff */
-Boolean 
-netShutdown(NetPath * netPath)
-{
-	struct ip_mreq imr;
-
-	imr.imr_multiaddr.s_addr = netPath->multicastAddr;
-	imr.imr_interface.s_addr = htonl(INADDR_ANY);
-
-	setsockopt(netPath->eventSock, IPPROTO_IP, IP_DROP_MEMBERSHIP, &imr, sizeof(struct ip_mreq));
-	setsockopt(netPath->generalSock, IPPROTO_IP, IP_DROP_MEMBERSHIP, &imr, sizeof(struct ip_mreq));
-
-	netPath->multicastAddr = 0;
-	netPath->unicastAddr = 0;
-
-	if (netPath->eventSock > 0)
-		close(netPath->eventSock);
-	netPath->eventSock = -1;
-
-	if (netPath->generalSock > 0)
-		close(netPath->generalSock);
-	netPath->generalSock = -1;
-
-	return TRUE;
-}
-
-int 
-netSelect(TimeInternal * timeout, NetPath * netPath)
-{
-	int ret, nfds;
-	fd_set readfds;
-	struct timeval tv, *tv_ptr;
-
-	if (timeout < 0)
-		return FALSE;
-
-	FD_ZERO(&readfds);
-	FD_SET(netPath->eventSock, &readfds);
-	FD_SET(netPath->generalSock, &readfds);
-
-	if (timeout) {
-		tv.tv_sec = timeout->seconds;
-		tv.tv_usec = timeout->nanoseconds / 1000;
-		tv_ptr = &tv;
-	} else
-		tv_ptr = 0;
-
-	if (netPath->eventSock > netPath->generalSock)
-		nfds = netPath->eventSock;
-	else
-		nfds = netPath->generalSock;
-
-	ret = select(nfds + 1, &readfds, 0, 0, tv_ptr) > 0;
-	if (ret < 0) {
-		if (errno == EAGAIN || errno == EINTR)
-			return 0;
-	}
-	return ret;
-}
-
-ssize_t 
-netRecvEvent(Octet * buf, TimeInternal * time, NetPath * netPath)
-{
-	ssize_t ret;
-	struct msghdr msg;
-	struct iovec vec[1];
-	struct sockaddr_in from_addr;
-	union {
-		struct cmsghdr cm;
-		char	control[CMSG_SPACE(sizeof(struct timeval))];
-	}     cmsg_un;
-	struct cmsghdr *cmsg;
-#if defined(linux) || defined(__APPLE__)
-	struct timeval *tv;
-#else /* FreeBSD */
-	struct timespec ts;
-#endif /* FreeBSD or Linux */
-
-	vec[0].iov_base = buf;
-	vec[0].iov_len = PACKET_SIZE;
-
-	memset(&msg, 0, sizeof(msg));
-	memset(&from_addr, 0, sizeof(from_addr));
-	memset(buf, 0, PACKET_SIZE);
-	memset(&cmsg_un, 0, sizeof(cmsg_un));
-
-	msg.msg_name = (caddr_t)&from_addr;
-	msg.msg_namelen = sizeof(from_addr);
-	msg.msg_iov = vec;
-	msg.msg_iovlen = 1;
-	msg.msg_control = cmsg_un.control;
-	msg.msg_controllen = sizeof(cmsg_un.control);
-	msg.msg_flags = 0;
-
-	ret = recvmsg(netPath->eventSock, &msg, MSG_DONTWAIT);
-	if (ret <= 0) {
-		if (errno == EAGAIN || errno == EINTR)
-			return 0;
-
-		return ret;
-	}
-	if (msg.msg_flags & MSG_TRUNC) {
-		ERROR("received truncated message\n");
-		return 0;
-	}
-	/* get time stamp of packet */
-	if (!time) {
-		ERROR("null receive time stamp argument\n");
-		return 0;
-	}
-	if (msg.msg_flags & MSG_CTRUNC) {
-		ERROR("received truncated ancillary data\n");
-		return 0;
-	}
-	if (msg.msg_controllen < sizeof(cmsg_un.control)) {
-		ERROR("received short ancillary data (%d/%d)\n",
-		    msg.msg_controllen, (int)sizeof(cmsg_un.control));
-
-		return 0;
-	}
-
-#if defined(linux) || defined(__APPLE__)
-	tv = 0;
-	for (cmsg = CMSG_FIRSTHDR(&msg); cmsg != NULL; 
-	     cmsg = CMSG_NXTHDR(&msg, cmsg)) 
-		if (cmsg->cmsg_level == SOL_SOCKET && 
-		    cmsg->cmsg_type == SCM_TIMESTAMP)
-			tv = (struct timeval *)CMSG_DATA(cmsg);
-
-	if (tv) {
-		time->seconds = tv->tv_sec;
-		time->nanoseconds = tv->tv_usec * 1000;
-		DBGV("kernel recv time stamp %us %dns\n", time->seconds, time->nanoseconds);
-	} else {
-		/*
-		 * do not try to get by with recording the time here, better
-		 * to fail because the time recorded could be well after the
-		 * message receive, which would put a big spike in the
-		 * offset signal sent to the clock servo
-		 */
-		DBG("no recieve time stamp\n");
-		return 0;
-	}
-#else /* FreeBSD */
-	bzero(&ts, sizeof(ts));
-	for (cmsg = CMSG_FIRSTHDR(&msg); cmsg != NULL; 
-	     cmsg = CMSG_NXTHDR(&msg, cmsg))
-		if (cmsg->cmsg_level == SOL_SOCKET && 
-		    cmsg->cmsg_type == SCM_BINTIME)
-			bintime2timespec((struct bintime *)CMSG_DATA(cmsg),
-					 &ts);
-
-	if (ts.tv_sec != 0) {
-		time->seconds = ts.tv_sec;
-		time->nanoseconds = ts.tv_nsec;
-		DBGV("kernel recv time stamp %us %dns\n", time->seconds, time->nanoseconds);
-	} else {
-		/*
-		 * do not try to get by with recording the time here, better
-		 * to fail because the time recorded could be well after the
-		 * message receive, which would put a big spike in the
-		 * offset signal sent to the clock servo
-		 */
-		DBG("no recieve time stamp\n");
-		return 0;
-	}
-#endif /* FreeBSD or Linux */
-
-	return ret;
-}
-
-ssize_t 
-netRecvGeneral(Octet * buf, NetPath * netPath)
-{
-	ssize_t ret;
-	struct sockaddr_in addr;
-	socklen_t addr_len = sizeof(struct sockaddr_in);
-
-	ret = recvfrom(netPath->generalSock, buf, PACKET_SIZE, MSG_DONTWAIT, (struct sockaddr *)&addr, &addr_len);
-	if (ret <= 0) {
-		if (errno == EAGAIN || errno == EINTR)
-			return 0;
-
-		return ret;
-=======
 	if (setsockopt(netPath->eventSock, IPPROTO_IP, IP_ADD_MEMBERSHIP, 
 		       &imr, sizeof(struct ip_mreq)) < 0
 	    || setsockopt(netPath->generalSock, IPPROTO_IP, IP_ADD_MEMBERSHIP, 
@@ -1103,16 +644,10 @@
 	if (ret < 0) {
 		if (errno == EAGAIN || errno == EINTR)
 			return 0;
->>>>>>> c28b76e7
 	}
 	return ret;
 }
 
-<<<<<<< HEAD
-ssize_t 
-netSendEvent(Octet * buf, UInteger16 length, NetPath * netPath)
-{
-=======
 
 
 
@@ -1504,55 +1039,15 @@
 netSendPeerGeneral(Octet * buf, UInteger16 length, NetPath * netPath)
 {
 
->>>>>>> c28b76e7
 	ssize_t ret;
 	struct sockaddr_in addr;
 
 	addr.sin_family = AF_INET;
-<<<<<<< HEAD
-	addr.sin_port = htons(PTP_EVENT_PORT);
-=======
 	addr.sin_port = htons(PTP_GENERAL_PORT);
->>>>>>> c28b76e7
 
 	if (netPath->unicastAddr) {
 		addr.sin_addr.s_addr = netPath->unicastAddr;
 
-<<<<<<< HEAD
-		ret = sendto(netPath->eventSock, buf, length, 0, 
-			     (struct sockaddr *)&addr, 
-			     sizeof(struct sockaddr_in));
-		if (ret <= 0)
-			DBG("error sending uni-cast event message\n");
-
-		/* 
-		 * Need to forcibly loop back the packet since
-		 * we are not using multicast. 
-		 */
-		addr.sin_addr.s_addr = htonl(0x7f000001);
-
-		ret = sendto(netPath->eventSock, buf, length, 0, 
-			     (struct sockaddr *)&addr, 
-			     sizeof(struct sockaddr_in));
-		if (ret <= 0)
-			DBG("error looping back uni-cast event message\n");
-
-	} else {
-
-		addr.sin_addr.s_addr = netPath->multicastAddr;
-
-		ret = sendto(netPath->eventSock, buf, length, 0, 
-			     (struct sockaddr *)&addr, 
-			     sizeof(struct sockaddr_in));
-		if (ret <= 0)
-			DBG("error sending multi-cast event message\n");
-	}
-	return ret;
-}
-
-ssize_t 
-netSendGeneral(Octet * buf, UInteger16 length, NetPath * netPath)
-=======
 		ret = sendto(netPath->generalSock, buf, length, 0, 
 			     (struct sockaddr *)&addr, 
 			     sizeof(struct sockaddr_in));
@@ -1574,38 +1069,16 @@
 
 ssize_t 
 netSendPeerEvent(Octet * buf, UInteger16 length, NetPath * netPath)
->>>>>>> c28b76e7
 {
 	ssize_t ret;
 	struct sockaddr_in addr;
 
 	addr.sin_family = AF_INET;
-<<<<<<< HEAD
-	addr.sin_port = htons(PTP_GENERAL_PORT);
-=======
 	addr.sin_port = htons(PTP_EVENT_PORT);
->>>>>>> c28b76e7
 
 	if (netPath->unicastAddr) {
 		addr.sin_addr.s_addr = netPath->unicastAddr;
 
-<<<<<<< HEAD
-		ret = sendto(netPath->generalSock, buf, length, 0, 
-			     (struct sockaddr *)&addr, 
-			     sizeof(struct sockaddr_in));
-		if (ret <= 0)
-			DBG("error sending uni-cast general message\n");
-	} else {
-		addr.sin_addr.s_addr = netPath->multicastAddr;
-
-		ret = sendto(netPath->generalSock, buf, length, 0, 
-			     (struct sockaddr *)&addr, 
-			     sizeof(struct sockaddr_in));
-		if (ret <= 0)
-			DBG("error sending multi-cast general message\n");
-	}
-	return ret;
-=======
 		ret = sendto(netPath->eventSock, buf, length, 0, 
 			     (struct sockaddr *)&addr, 
 			     sizeof(struct sockaddr_in));
@@ -1659,5 +1132,4 @@
 	
 	INFO("refreshed IGMP multicast memberships\n");
 	return TRUE;
->>>>>>> c28b76e7
 }