--- conflicted
+++ resolved
@@ -1,18 +1,10 @@
 /*-
  * Copyright (c) 2009-2011 George V. Neville-Neil, Steven Kreuzer, 
-<<<<<<< HEAD
- *                         Martin Burnicki
- * Copyright (c) 2005-2008 Kendall Correll, Aidan Williams
- *
- * All Rights Reserved
- * 
-=======
  *                         Martin Burnicki, Gael Mace, Alexandre Van Kempen
  * Copyright (c) 2005-2008 Kendall Correll, Aidan Williams
  *
  * All Rights Reserved
  *
->>>>>>> c28b76e7
  * Redistribution and use in source and binary forms, with or without
  * modification, are permitted provided that the following conditions are
  * met:
@@ -474,166 +466,6 @@
 	free(ptpClock->foreign);
 	free(ptpClock);
 
-<<<<<<< HEAD
-/** 
- * Signal handler for catching a close signal
- * 
- * @param sig 
- */
-void 
-catch_close(int sig)
-{
-	char *s;
-
-	ptpdShutdown();
-
-	switch (sig) {
-	case SIGINT:
-		s = "interrupt";
-		break;
-
-	case SIGTERM:
-		s = "terminate";
-		break;
-
-	default:
-		s = "?";
-	}
-
-	NOTIFY("shutdown on %s signal\n", s);
-
-	exit(0);
-}
-
-/** 
- * Signal handler for HUP which tells us to swap the log file.
- * 
- * @param sig 
- */
-void 
-catch_sighup(int sig)
-{
-	if(!logToFile())
-		NOTIFY("SIGHUP failed\n");
-	else
-		NOTIFY("I've been SIGHUP'd\n");
-	if(!recordToFile())
-		NOTIFY("SIGHUP failed\n");
-	else
-		NOTIFY("I've been SIGHUP'd\n");
-
-}
-
-/** 
- * Log output to a file
- * 
- * 
- * @return True if success, False if failure
- */
-int 
-logToFile()
-{
-	extern RunTimeOpts rtOpts;
-	if(rtOpts.logFd != -1)
-		close(rtOpts.logFd);
-	
-	if((rtOpts.logFd = creat(rtOpts.file, 0444)) != -1) {
-		dup2(rtOpts.logFd, STDOUT_FILENO);
-		dup2(rtOpts.logFd, STDERR_FILENO);
-	}
-	return (rtOpts.logFd != -1);
-}
-
-/** 
- * Record quality data for later correlation
- * 
- * 
- * @return True if success, False if failure
- */
-int
-recordToFile()
-{
-	extern RunTimeOpts rtOpts;
-
-	if (rtOpts.recordFP != NULL)
-		fclose(rtOpts.recordFP);
-	if ((rtOpts.recordFP = fopen(rtOpts.recordFile, "w")) == NULL)
-		PERROR("could not open sync recording file");
-	else
-		setlinebuf(rtOpts.recordFP);
-	return (rtOpts.recordFP != NULL);
-}
-
-void 
-ptpdShutdown()
-{
-	netShutdown(&ptpClock->netPath);
-
-	free(ptpClock->foreign);
-	free(ptpClock);
-}
-
-PtpClock *
-ptpdStartup(int argc, char **argv, Integer16 * ret, RunTimeOpts * rtOpts)
-{
-	int c, nondaemon = 0, noclose = 0;
-
-	/* parse command line arguments */
-	while ((c = getopt(argc, argv, "?cf:dDPR:xM:O:ta:w:b:u:l:o:e:hy:m:gpSs:i:v:n:k:rT:")) != -1) {
-		switch (c) {
-		case '?':
-			printf(
-			    "\nUsage:  ptpd [OPTION]\n\n"
-			    "-?                show this page\n"
-			    "\n"
-			    "-c                run in command line (non-daemon) mode\n"
-			    "-f FILE           send stats to FILE\n"
-			    "-S		       send output to syslog \n"
-			    "-T                set multicast time to live\n"
-			    "-d                display stats\n"
-			    "-D                display stats in .csv format\n"
-			    "-P                display packets\n"
-			    "-R                record data about sync packets in a file\n"
-			    "\n"
-			    "-x                do not reset the clock if off by more than one second\n"
-			    "-O                do not reset the clock if offset is more than NUMBER nanoseconds\n"
-			    "-M                do not accept delay values of more than NUMBER nanoseconds\n"
-			    "-t                do not adjust the system clock\n"
-			    "-a NUMBER,NUMBER  specify clock servo P and I attenuations\n"
-			    "-w NUMBER         specify one way delay filter stiffness\n"
-			    "\n"
-			    "-b NAME           bind PTP to network interface NAME\n"
-			    "-u ADDRESS        also send uni-cast to ADDRESS\n"
-			    "-l NUMBER,NUMBER  specify inbound, outbound latency in nsec\n"
-			    "\n"
-			    "-o NUMBER         specify current UTC offset\n"
-			    "-e NUMBER         specify epoch NUMBER\n"
-			    "-h                specify half epoch\n"
-			    "\n"
-			    "-y NUMBER         specify sync interval in 2^NUMBER sec\n"
-			    "-m NUMBER         specify max number of foreign master records\n"
-			    "\n"
-			    "-g                run as slave only\n"
-			    "-p                make this a preferred clock\n"
-			    "-s NUMBER         specify system clock stratum\n"
-			    "-i NAME           specify system clock identifier\n"
-			    "-v NUMBER         specify system clock allen variance\n"
-			    "\n"
-			    "-n NAME           specify PTP subdomain name (not related to IP or DNS)\n"
-			    "\n"
-			    "-k NUMBER,NUMBER  send a management message of key, record, then exit\n"
-			    "\n"
-			    );
-			*ret = 0;
-			return 0;
-
-		case 'c':
-			nondaemon = 1;
-			break;
- 
-		case 'S':
-			rtOpts->useSysLog = TRUE;
-=======
 	/* properly clean lockfile (eventough new deaemons can adquire the lock after we die) */
 	close(global_lock_fd);
 	unlink(LOCKFILE);
@@ -844,204 +676,11 @@
 			
 		case 'S':
 			rtOpts->useSysLog = FALSE;
->>>>>>> c28b76e7
 			break;
 		case 'T':
 			rtOpts->ttl = atoi(optarg);
 			break;
 		case 'f':
-<<<<<<< HEAD
-			strncpy(rtOpts->file, optarg, PATH_MAX);
-			if(logToFile())
-				noclose = 1;
-			else
-				PERROR("could not open output file");
-			break;
-
-		case 'd':
-#ifndef PTPD_DBG
-			rtOpts->displayStats = TRUE;
-#endif
-			break;
-
-		case 'D':
-#ifndef PTPD_DBG
-			rtOpts->displayStats = TRUE;
-			rtOpts->csvStats = TRUE;
-#endif
-			break;
-		case 'P':
-			rtOpts->displayPackets = TRUE;
-			break;
-		case 'R':
-			strncpy(rtOpts->recordFile, optarg, PATH_MAX);
-			if (recordToFile())
-				noclose = 1;
-			else
-				PERROR("could not open quality file");
-			break;
-
-		case 'x':
-			rtOpts->noResetClock = TRUE;
-			break;
-
-		case 'O':
-			rtOpts->maxReset = atoi(optarg);
-			if (rtOpts->maxReset > 1000000000) {
-				PERROR("Use -x to prevent jumps of more"
-				       " than one second.");
-				*ret = 1;
-				return (0);
-			}
-			break;
-		case 'M':
-			rtOpts->maxDelay = atoi(optarg);
-			if (rtOpts->maxDelay > 1000000000) {
-				PERROR("Use -x to prevent jumps of more"
-				       " than one second.");
-				*ret = 1;
-				return (0);
-			}
-			break;
-		case 't':
-			rtOpts->noAdjust = TRUE;
-			break;
-
-		case 'a':
-			rtOpts->ap = strtol(optarg, &optarg, 0);
-			if (optarg[0])
-				rtOpts->ai = strtol(optarg + 1, 0, 0);
-			break;
-
-		case 'w':
-			rtOpts->s = strtol(optarg, &optarg, 0);
-			break;
-
-		case 'b':
-			memset(rtOpts->ifaceName, 0, IFACE_NAME_LENGTH);
-			strncpy(rtOpts->ifaceName, optarg, IFACE_NAME_LENGTH);
-			break;
-
-		case 'u':
-			strncpy(rtOpts->unicastAddress, optarg, 
-				MAXHOSTNAMELEN);
-			break;
-
-		case 'l':
-			rtOpts->inboundLatency.nanoseconds = strtol(optarg, &optarg, 0);
-			if (optarg[0])
-				rtOpts->outboundLatency.nanoseconds = strtol(optarg + 1, 0, 0);
-			break;
-
-		case 'o':
-			rtOpts->currentUtcOffset = strtol(optarg, &optarg, 0);
-			break;
-
-		case 'e':
-			rtOpts->epochNumber = strtoul(optarg, &optarg, 0);
-			break;
-
-		case 'h':
-			rtOpts->halfEpoch = TRUE;
-			break;
-
-		case 'y':
-			rtOpts->syncInterval = strtol(optarg, 0, 0);
-			break;
-
-		case 'm':
-			rtOpts->max_foreign_records = strtol(optarg, 0, 0);
-			if (rtOpts->max_foreign_records < 1)
-				rtOpts->max_foreign_records = 1;
-			break;
-
-		case 'g':
-			rtOpts->slaveOnly = TRUE;
-			break;
-
-		case 'p':
-			rtOpts->clockPreferred = TRUE;
-			break;
-
-		case 's':
-			rtOpts->clockStratum = strtol(optarg, 0, 0);
-			if (rtOpts->clockStratum <= 0)
-				rtOpts->clockStratum = 255;
-			break;
-
-		case 'i':
-			memset(rtOpts->clockIdentifier, 0, PTP_CODE_STRING_LENGTH);
-			strncpy(rtOpts->clockIdentifier, optarg, PTP_CODE_STRING_LENGTH);
-			break;
-
-		case 'v':
-			rtOpts->clockVariance = strtol(optarg, 0, 0);
-			break;
-
-		case 'n':
-			memset(rtOpts->subdomainName, 0, PTP_SUBDOMAIN_NAME_LENGTH);
-			strncpy(rtOpts->subdomainName, optarg, PTP_SUBDOMAIN_NAME_LENGTH);
-			break;
-
-		case 'k':
-			rtOpts->probe = TRUE;
-
-			rtOpts->probe_management_key = strtol(optarg, &optarg, 0);
-			if (optarg[0])
-				rtOpts->probe_record_key = strtol(optarg + 1, 0, 0);
-
-			nondaemon = 1;
-			break;
-
-		case 'r':
-			ERROR("The '-r' option has been removed because it is now the default behaviour.\n");
-			ERROR("Use the '-x' option to disable clock resetting.\n");
-			*ret = 1;
-			return 0;
-
-		default:
-			*ret = 1;
-			return 0;
-		}
-	}
-
-	ptpClock = (PtpClock *) calloc(1, sizeof(PtpClock));
-	if (!ptpClock) {
-		PERROR("failed to allocate memory for protocol engine data");
-		*ret = 2;
-		return 0;
-	} else {
-		DBG("allocated %d bytes for protocol engine data\n", (int)sizeof(PtpClock));
-		ptpClock->foreign = (ForeignMasterRecord *) calloc(rtOpts->max_foreign_records, sizeof(ForeignMasterRecord));
-		if (!ptpClock->foreign) {
-			PERROR("failed to allocate memory for foreign master data");
-			*ret = 2;
-			free(ptpClock);
-			return 0;
-		} else {
-			DBG("allocated %d bytes for foreign master data\n", (int)(rtOpts->max_foreign_records * sizeof(ForeignMasterRecord)));
-		}
-	}
-
-#ifndef PTPD_NO_DAEMON
-	if (!nondaemon) {
-		if (daemon(0, noclose) == -1) {
-			PERROR("failed to start as daemon");
-			*ret = 3;
-			return 0;
-		}
-		DBG("running as daemon\n");
-	}
-#endif
-
-	signal(SIGINT, catch_close);
-	signal(SIGTERM, catch_close);
-	signal(SIGHUP, catch_sighup);
-
-	*ret = 0;
-	return ptpClock;
-}
-=======
 			/* this option handling is now after the arguments processing (to show the help in case of -?) */
 			strncpy(rtOpts->file, optarg, PATH_MAX);
 			rtOpts->do_log_to_file = TRUE;
@@ -1480,4 +1119,3 @@
 
 
 
->>>>>>> c28b76e7
