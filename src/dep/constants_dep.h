--- conflicted
+++ resolved
@@ -1,23 +1,9 @@
-<<<<<<< HEAD
-/**
- * @file   constants_dep.h
- * @date   Tue Jul 20 16:16:23 2010
- * 
- * @brief  Platform dependent constants
- * 
- * 
- */
-=======
 
 /* constants_dep.h */
->>>>>>> c28b76e7
 
 #ifndef CONSTANTS_DEP_H
 #define CONSTANTS_DEP_H
 
-<<<<<<< HEAD
-#include <limits.h>
-=======
 /**
 *\file
 * \brief Plateform-dependent constants definition
@@ -28,7 +14,6 @@
  */
 
 /* platform dependent */
->>>>>>> c28b76e7
 
 #if !defined(linux) && !defined(__NetBSD__) && !defined(__FreeBSD__) && \
   !defined(__APPLE__)
@@ -50,38 +35,6 @@
 #elif __BYTE_ORDER == __BIG_ENDIAN
 #define PTPD_MSBF
 #endif
-<<<<<<< HEAD
-#endif					/* linux */
-
-
-#if defined(__NetBSD__) || defined(__FreeBSD__) || defined(__APPLE__)
-#include <sys/types.h>
-#include <sys/socket.h>
-#include <netinet/in.h>
-#include <net/if.h>
-#include <net/if_dl.h>
-#include <net/if_types.h>
-#if defined(__FreeBSD__) || defined(__APPLE__)
-#include <net/ethernet.h>
-#include <sys/uio.h>
-#else
-#include <net/if_ether.h>
-#endif
-#include <ifaddrs.h>
-#define IFACE_NAME_LENGTH         IF_NAMESIZE
-#define NET_ADDRESS_LENGTH        INET_ADDRSTRLEN
-
-#define IFCONF_LENGTH 10
-
-#define adjtimex ntp_adjtime
-
-#include <machine/endian.h>
-#if BYTE_ORDER == LITTLE_ENDIAN
-#define PTPD_LSBF
-#elif BYTE_ORDER == BIG_ENDIAN
-#define PTPD_MSBF
-#endif
-=======
 #endif /* linux */
 
 
@@ -112,7 +65,6 @@
 # elif BYTE_ORDER == BIG_ENDIAN
 #   define PTPD_MSBF
 # endif
->>>>>>> c28b76e7
 #endif
 
 #define CLOCK_IDENTITY_LENGTH 8
@@ -152,10 +104,6 @@
 #define SCREEN_BUFSZ  228
 #define SCREEN_MAXSZ  180
 
-<<<<<<< HEAD
-#define MAXTIMESTR 32
-#endif
-=======
 /* default size for string buffers */
 #define BUF_SIZE  1000
 
@@ -169,5 +117,4 @@
 
 #define MAXTIMESTR 32
 
-#endif /*CONSTANTS_DEP_H_*/
->>>>>>> c28b76e7
+#endif /*CONSTANTS_DEP_H_*/