--- conflicted
+++ resolved
@@ -1,30 +1,13 @@
-<<<<<<< HEAD
-/**
- * @file   datatypes_dep.h
- * @date   Tue Jul 20 16:16:48 2010
- * 
- * @brief  Platform dependent datatypes.
- * 
- * 
- */
-=======
 #ifndef DATATYPES_DEP_H_
 #define DATATYPES_DEP_H_
->>>>>>> c28b76e7
 
 /**
 *\file
 * \brief Implementation specific datatype
 
-<<<<<<< HEAD
-typedef enum {
-	FALSE = 0, TRUE
-}	Boolean;
-=======
  */
 /* FIXME: shouldn't uint32_t and friends be used here? */
 typedef enum {FALSE=0, TRUE} Boolean;
->>>>>>> c28b76e7
 typedef char Octet;
 typedef signed char Integer8;
 typedef signed short Integer16;
@@ -60,8 +43,8 @@
 * The FIR filtering of the offset from master input is a simple, two-sample average
  */
 typedef struct {
-	Integer32 nsec_prev, y;
-}	offset_from_master_filter;
+  Integer32  nsec_prev, y;
+} offset_from_master_filter;
 
 /**
 * \brief Struct used to average the one way delay
@@ -71,18 +54,14 @@
 *  The one-way delay filter has the difference equation: s*y[n] - (s-1)*y[n-1] = x[n]/2 + x[n-1]/2, where increasing the stiffness (s) lowers the cutoff and increases the delay.
  */
 typedef struct {
-	Integer32 nsec_prev, y;
-	Integer32 s_exp;
-}	one_way_delay_filter;
+  Integer32  nsec_prev, y;
+  Integer32  s_exp;
+} one_way_delay_filter;
 
 /**
 * \brief Struct used to store network datas
  */
 typedef struct {
-<<<<<<< HEAD
-	Integer32 eventSock, generalSock, multicastAddr, unicastAddr;
-}	NetPath;
-=======
   Integer32 eventSock, generalSock, multicastAddr, peerMulticastAddr,unicastAddr;
 
   /* used by IGMP refresh */
@@ -94,6 +73,5 @@
 #endif
 
 } NetPath;
->>>>>>> c28b76e7
 
 #endif /*DATATYPES_DEP_H_*/