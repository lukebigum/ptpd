/*-
<<<<<<< HEAD
 * Copyright (c) 2009-2011 George V. Neville-Neil, Steven Kreuzer, 
 *                         Martin Burnicki
=======
 * Copyright (c) 2009-2012 George V. Neville-Neil, 
 *                         Steven Kreuzer, 
 *                         Martin Burnicki, 
 *                         Jan Breuer,
 *                         Gael Mace, 
 *                         Alexandre Van Kempen
 *
>>>>>>> c28b76e7
 * Copyright (c) 2005-2008 Kendall Correll, Aidan Williams
 *
 * All Rights Reserved
 * 
 * Redistribution and use in source and binary forms, with or without
 * modification, are permitted provided that the following conditions are
 * met:
 * 1. Redistributions of source code must retain the above copyright notice,
 *    this list of conditions and the following disclaimer.
 * 2. Redistributions in binary form must reproduce the above copyright
 *    notice, this list of conditions and the following disclaimer in the
 *    documentation and/or other materials provided with the distribution.
 * 
 * THIS SOFTWARE IS PROVIDED BY THE AUTHORS ``AS IS'' AND ANY EXPRESS OR
 * IMPLIED WARRANTIES, INCLUDING, BUT NOT LIMITED TO, THE IMPLIED
 * WARRANTIES OF MERCHANTABILITY AND FITNESS FOR A PARTICULAR PURPOSE ARE
 * DISCLAIMED. IN NO EVENT SHALL THE AUTHORS OR CONTRIBUTORS BE LIABLE
 * FOR ANY DIRECT, INDIRECT, INCIDENTAL, SPECIAL, EXEMPLARY, OR
 * CONSEQUENTIAL DAMAGES (INCLUDING, BUT NOT LIMITED TO, PROCUREMENT OF
 * SUBSTITUTE GOODS OR SERVICES; LOSS OF USE, DATA, OR PROFITS; OR
 * BUSINESS INTERRUPTION) HOWEVER CAUSED AND ON ANY THEORY OF LIABILITY,
 * WHETHER IN CONTRACT, STRICT LIABILITY, OR TORT (INCLUDING NEGLIGENCE
 * OR OTHERWISE) ARISING IN ANY WAY OUT OF THE USE OF THIS SOFTWARE, EVEN
 * IF ADVISED OF THE POSSIBILITY OF SUCH DAMAGE.
 */<|MERGE_RESOLUTION|>--- conflicted
+++ resolved
@@ -1,8 +1,4 @@
 /*-
-<<<<<<< HEAD
- * Copyright (c) 2009-2011 George V. Neville-Neil, Steven Kreuzer, 
- *                         Martin Burnicki
-=======
  * Copyright (c) 2009-2012 George V. Neville-Neil, 
  *                         Steven Kreuzer, 
  *                         Martin Burnicki, 
@@ -10,7 +6,6 @@
  *                         Gael Mace, 
  *                         Alexandre Van Kempen
  *
->>>>>>> c28b76e7
  * Copyright (c) 2005-2008 Kendall Correll, Aidan Williams
  *
  * All Rights Reserved
